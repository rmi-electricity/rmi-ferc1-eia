--- conflicted
+++ resolved
@@ -66,7 +66,6 @@
   {
    "cell_type": "code",
    "execution_count": null,
-<<<<<<< HEAD
    "metadata": {},
    "outputs": [],
    "source": [
@@ -76,8 +75,6 @@
   {
    "cell_type": "code",
    "execution_count": null,
-=======
->>>>>>> c03efaa0
    "metadata": {},
    "outputs": [],
    "source": [
@@ -132,7 +129,6 @@
     "    roll_fuel_cost=True,\n",
     "    fill_net_gen=False\n",
     ")"
-<<<<<<< HEAD
    ]
   },
   {
@@ -150,8 +146,6 @@
     "    file_path_ferc1_eia=file_path_ferc1_eia,\n",
     "    file_path_deprish_ferc1=file_path_deprish_ferc1,\n",
     ")"
-=======
->>>>>>> c03efaa0
    ]
   },
   {
@@ -162,11 +156,7 @@
    },
    "outputs": [],
    "source": [
-<<<<<<< HEAD
     "inputs = InputManager(file_path_training=file_path_training, pudl_out=pudl_out, plant_parts_df=rmi_out.get_plant_part_list())\n",
-=======
-    "inputs = InputManager(file_path_training, file_path_mul, pudl_out)\n",
->>>>>>> c03efaa0
     "features_all = (Features(feature_type='all', inputs=inputs)\n",
     "                .get_features(clobber=False))\n",
     "features_train = (Features(feature_type='training', inputs=inputs)\n",
@@ -180,7 +170,6 @@
     "    matches_best,\n",
     "    plant_parts_true_df=inputs.plant_parts_true_df,\n",
     "    steam_df=inputs.steam_df,\n",
-<<<<<<< HEAD
     ")"
    ]
   },
@@ -202,16 +191,11 @@
    },
    "source": [
     "### Dominion Exploration"
-=======
-    "    train_df=inputs.train_df\n",
-    ")"
->>>>>>> c03efaa0
-   ]
-  },
-  {
-   "cell_type": "code",
-   "execution_count": null,
-<<<<<<< HEAD
+   ]
+  },
+  {
+   "cell_type": "code",
+   "execution_count": null,
    "metadata": {
     "tags": []
    },
@@ -327,23 +311,6 @@
    },
    "source": [
     "### Explore Classificaiton Model"
-=======
-   "metadata": {},
-   "outputs": [],
-   "source": [
-    "for match_type in ['all', 'overrides']:\n",
-    "    count = check_match_consistentcy(connects_ferc1_eia, inputs.train_df, match_type=match_type)\n",
-    "    plt.hist(\n",
-    "        count,\n",
-    "        label=['# of EIA matches', '# of FERC Capacities']\n",
-    "    )\n",
-    "    consist = len(count[count.plant_part_id_eia == 1]) / len(count)\n",
-    "    plt.title(f\"Consistency of FERC-EIA matches over time for {match_type} - {consist:.1%}\")\n",
-    "    plt.ylabel(\"Unique plant_id_ferc1 records\")\n",
-    "    plt.xlabel(\"Unique MUL ID's for each plant_id_ferc1\")\n",
-    "    plt.legend()\n",
-    "    plt.show()"
->>>>>>> c03efaa0
    ]
   },
   {
@@ -378,18 +345,6 @@
    "execution_count": null,
    "metadata": {},
    "outputs": [],
-<<<<<<< HEAD
-=======
-   "source": [
-    "matcher.best"
-   ]
-  },
-  {
-   "cell_type": "code",
-   "execution_count": null,
-   "metadata": {},
-   "outputs": [],
->>>>>>> c03efaa0
    "source": [
     "weights = pd.DataFrame(\n",
     "    data={'feature': features_all.columns,\n",
@@ -502,11 +457,7 @@
    "name": "python",
    "nbconvert_exporter": "python",
    "pygments_lexer": "ipython3",
-<<<<<<< HEAD
    "version": "3.9.7"
-=======
-   "version": "3.9.6"
->>>>>>> c03efaa0
   }
  },
  "nbformat": 4,
