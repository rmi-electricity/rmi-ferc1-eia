--- conflicted
+++ resolved
@@ -270,13 +270,8 @@
         f"and {df2_name_simple}: {len(fails)}"
     )
     fail_path = (
-<<<<<<< HEAD
-        PATH_FAIL / f"fail_{data_col}_{by_name}_{df1_name.replace('grab_', '')}_vs_"
-        f"{df2_name.replace('grab_', '')}.csv"
-=======
         PATH_FAIL / f"fail_{data_col}_{by_name}_{df1_name_simple}_vs_"
         f"{df2_name_simple}.csv"
->>>>>>> 0802ec3a
     )
     fails_expected = pd.read_csv(fail_path).set_index(by)
     pd.testing.assert_index_equal(fails.index, fails_expected.index)