--- conflicted
+++ resolved
@@ -1442,15 +1442,9 @@
             "Generating a new master unit list. This should take ~10 minutes."
         )
 
-<<<<<<< HEAD
-   parts_compilers = CompilePlantParts(pudl_out)
-   plant_parts_df = parts_compilers.generate_master_unit_list()
-   plant_parts_df.to_csv(file_path_mul, compression='gzip')
-=======
         parts_compilers = CompilePlantParts(pudl_out)
         plant_parts_df = parts_compilers.generate_master_plant_parts()
         plant_parts_df.to_csv(file_path_mul, compression='gzip')
->>>>>>> d0cd7616
 
    elif file_path_mul.is_file():
         logger.info(f"Reading the master unit list from {file_path_mul}")
