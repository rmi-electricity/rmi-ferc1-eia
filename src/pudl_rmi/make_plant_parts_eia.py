"""
Aggregate plant parts to make an EIA master unit list.

The EIA data about power plants (from EIA 923 and 860) is reported in tables
with records that correspond to mostly generators and plants. Practically
speaking, a plant is a collection of generator(s). There are many attributes
of generators (i.e. prime mover, primary fuel source, technology type). We can
use these generator attributes to group generator records into larger aggregate
records which we call "plant parts. A "plant part" is a record which
corresponds to a particular collection of generators that all share an
identical attribute. E.g. all of the generators with unit_id=2, or all of the
generators with coal as their primary fuel source.

Because generators are often owned by multiple utilities, another dimention of
the master unit list involves generating two records for each owner: one of the
portion of the plant part they own and one for the plant part as a whole. The
portion records are labeled in the `ownership` column as "owned" and the total
records are labeled as "total".

This module refers to "true granularies". Many plant parts we cobble together
here in the master unit list refer to the same collection of infrastructure as
other master unit list records. For example, if we have a "plant_prime_mover"
plant part record and a "plant_unit" plant part record which were both cobbled
together from the same two generators. We want to be able to reduce the master
unit list to only unique collections of generators, so we label the first
unique granularity as a true granularity and label the subsequent records as
false granularities with the `true_gran` column. In order to choose which plant
part to keep in these instances, we assigned a `plant_parts_ordered` and
effectively keep the first instance of a unique granularity.

Overview of flow for generating the master unit list:

There are two classes in here - one which compiles input tables (CompileTables)
and one which compiles the master unit list (CompilePlantParts). The method
that rules the show here is `generate_master_unit_list`, which is a method of
CompilePlantParts.

`PLANT_PARTS` is basically the main recipe book for how each of the plant parts
need to be compiled. CompilePlantParts eats this recipe book and follows the
recipe to make the master unit list.

All of the plant parts are compiled from generators. So we first generate a
big dataframe of generators with any columns we'll need. This is where we add
records regarding utility ownership slices. Then we use that generator
dataframe and information stored in `PLANT_PARTS` to know how to aggregate each
of the plant parts. Then we have plant part dataframes with the columns which
identify the plant part and all of the data columns aggregated to the level of
the plant part.

With that compiled plant part dataframe we also add in qualifier columns with
`get_qualifiers()`. A qualifer column is a column which contain data that is
not endemic to the plant part record (it is not one of the identifying columns
or aggregated data columns) but the data is still useful data that is
attributable to each of the plant part records. For more detail on what a
qualifier column is, see the `get_qualifiers()` method.
"""


import logging
import pathlib
from copy import deepcopy
import warnings

import numpy as np
import pandas as pd

import pudl

logger = logging.getLogger(__name__)


PLANT_PARTS = {
    'plant': {
        'id_cols': ['plant_id_eia'],
        'false_grans': None
    },
    'plant_gen': {
        'id_cols': ['plant_id_eia', 'generator_id'],
        'false_grans': ['plant', 'plant_unit']
    },
    'plant_unit': {
        'id_cols': ['plant_id_eia', 'unit_id_pudl'],
        'false_grans': ['plant']
    },
    'plant_technology': {
        'id_cols': ['plant_id_eia', 'technology_description'],
        'false_grans': ['plant_prime_mover', 'plant_gen', 'plant_unit', 'plant'
                        ]
    },
    'plant_prime_fuel': {
        'id_cols': ['plant_id_eia', 'energy_source_code_1'],
        'false_grans': ['plant_technology', 'plant_prime_mover', 'plant_gen',
                        'plant_unit', 'plant']
    },
    'plant_prime_mover': {
        'id_cols': ['plant_id_eia', 'prime_mover_code'],
        'false_grans': ['plant_ferc_acct', 'plant_gen', 'plant_unit', 'plant']
    },
    'plant_ferc_acct': {
        'id_cols': ['plant_id_eia', 'ferc_acct_name'],
        'false_grans': ['plant_gen', 'plant_unit', 'plant']
    },
<<<<<<< HEAD
=======
    #    'plant_install_year': {
    #        'id_cols': ['plant_id_eia', 'installation_year'],
    #        'false_grans': ['plant_gen', 'plant_unit', 'plant'],
    #    },
>>>>>>> fec3cf84
}
"""
dict: this dictionary contains a key for each of the 'plant parts' that should
end up in the mater unit list. The top-level value for each key is another
dictionary, which contains seven keys:
    * id_cols (the primary key type id columns for this plant part),
    * false_grans (the list of other plant parts to check against for whether
    or not the records are in this plant part are false granularities)
"""

SUM_COLS = [
    'total_fuel_cost',
    'net_generation_mwh',
    'capacity_mw',
    'total_mmbtu',
]
"""
iterable: list of columns to sum when aggregating a table.
"""

WTAVG_DICT = {
    'fuel_cost_per_mwh': 'capacity_mw',
    'heat_rate_mmbtu_mwh': 'capacity_mw',
    'fuel_cost_per_mmbtu': 'capacity_mw',
}
"""
dict: a dictionary of columns (keys) to perform weighted averages on and
the weight column (values)"""


QUAL_RECORDS = [
    'fuel_type_code_pudl',
    'operational_status',
    'planned_retirement_date',
    'generator_id',
    'unit_id_pudl',
    'technology_description',
    'energy_source_code_1',
    'prime_mover_code',
    'ferc_acct_name',
]
"""
dict: a dictionary of qualifier column name (key) and original table (value).
"""

MUL_COLS = [
    'record_id_eia', 'plant_name_new', 'plant_part', 'report_year',
    'ownership', 'plant_name_eia', 'plant_id_eia', 'generator_id',
    'unit_id_pudl', 'prime_mover_code', 'energy_source_code_1',
    'technology_description', 'ferc_acct_name', 'utility_id_eia',
    'utility_id_pudl', 'true_gran', 'appro_part_label', 'appro_record_id_eia',
    'record_count', 'fraction_owned', 'ownership_dupe'
]

DTYPES_MUL = {
    "plant_id_eia": "int64",
    "report_date": "datetime64[ns]",
    "plant_part": "object",
    "generator_id": "object",
    "unit_id_pudl": "object",
    "prime_mover_code": "object",
    "energy_source_code_1": "object",
    "technology_description": "object",
    "ferc_acct_name": "object",
    "utility_id_eia": "object",
    "true_gran": "bool",
    "appro_part_label": "object",
    "appro_record_id_eia": "object",
    "capacity_factor": "float64",
    "capacity_mw": "float64",
    "fraction_owned": "float64",
    "fuel_cost_per_mmbtu": "float64",
    "fuel_cost_per_mwh": "float64",
    "heat_rate_mmbtu_mwh": "float64",
    "installation_year": "Int64",
    "net_generation_mwh": "float64",
    "ownership": "category",
    "plant_id_pudl": "Int64",
    "plant_name_eia": "string",
    "total_fuel_cost": "float64",
    "total_mmbtu": "float64",
    "utility_id_pudl": "Int64",
    "utility_name_eia": "string",
    "report_year": "int64",
    "plant_id_report_year": "object",
    "plant_name_new": "string"
}

FIRST_COLS = ['plant_id_eia', 'report_date', 'plant_part', 'generator_id',
              'unit_id_pudl', 'prime_mover_code', 'energy_source_code_1',
              'technology_description', 'ferc_acct_name',
              'utility_id_eia', 'true_gran', 'appro_part_label']


class CompilePlantParts(object):
    """Compile plant parts."""

    def __init__(self, pudl_out):
        """
        Compile the plant parts for the master unit list.

        Args:
            pudl_out (pudl.output.pudltabl.PudlTabl): An object used to create
                the tables for EIA and FERC Form 1 analysis.
            clobber (bool) : if True, you will clobber plant_parts_df (the
                master unit list)

        """
        self.pudl_out = pudl_out
        self.freq = self.pudl_out.freq

        self.plant_gen_df = None
        self.part_true_gran_labels = None
        self.plant_parts_df = None
        self.plant_parts_ordered = [
            'plant', 'plant_unit', 'plant_prime_mover', 'plant_technology',
            'plant_prime_fuel', 'plant_ferc_acct', 'plant_gen'
        ]
        self.parts_to_parent_parts = self.get_parts_to_parent_parts()
        # make a dictionary with the main id column (key) corresponding to the
        # plant part (values)
        self.ids_to_parts = {}
        for part, part_dict in PLANT_PARTS.items():
            self.ids_to_parts[PLANT_PARTS[part]['id_cols'][-1]] = part

        self.parts_to_ids = {v: k for k, v
                             in self.ids_to_parts.items()}
        # get a list of all of the id columns that constitue the primary keys
        # for all of the plant parts
        self.id_cols_list = (
            ['report_date'] +
            dedupe_n_flatten_list_of_lists(
                [x['id_cols'] for x in PLANT_PARTS.values()])
        )

    def generate_master_plant_parts(self):
        """
        Aggreate and slice data points by each plant part.

        This method generates a master list of different "plant-parts", which
        are various collections of generators - i.e. units, fuel-types, whole
        plants, etc. - as well as various ownership arrangements. Each
        plant-part is included in the master plant-part table associated with
        each of the plant-part's owner twice - once with the data scaled to the
        fraction of each owners' ownership and another for a total plant-part
        for each owner.

        This master plant parts table is generated by first creating a complete
        generators table - with all of the data columns we will be aggregating
        to different plant-part's and sliced and scaled by ownership. Then we
        make a label for each plant-part record which indicates whether or not
        the record is a unique grouping of generator records. Then we use the
        complete generator table to aggregate by each of the plant-part
        categories.

        Returns:
            pandas.DataFrame:
        """
        # make the master generator table
        self.plant_gen_df = self.prep_plant_gen_df()
        # generate the true granularity labels
        self.part_true_gran_labels = self.label_true_granularities()
        # 3) aggreate everything by each plant part
        plant_parts_df = pd.DataFrame()
        for part_name in self.plant_parts_ordered:
            part_df = self.get_part_df(part_name)
            # add in the qualifier records
            for qual_record in QUAL_RECORDS:
                part_df = self.get_qualifiers(
                    part_df, part_name, qual_record
                )
            plant_parts_df = plant_parts_df.append(part_df, sort=True)
        # clean up, add additional columns
        self.plant_parts_df = (
            self.add_additonal_cols(plant_parts_df)
            .pipe(pudl.helpers.organize_cols, FIRST_COLS)
            .pipe(self._clean_plant_parts)
        )
        self.test_ownership_for_owned_records(self.plant_parts_df)
        return self.plant_parts_df

    def make_id_cols_dict(self):
        """Make a dict of part to corresponding peer part id columns."""
        id_cols_dict = {}
        for part, i in zip(self.plant_parts_ordered,
                           range(1, len(self.plant_parts_ordered) + 1)):
            logger.debug(part)
            ids = set({'report_date'})
            for peer in self.plant_parts_ordered[i:]:
                for id_col in PLANT_PARTS[peer]['id_cols']:
                    logger.debug(f'   {id_col}')
                    ids.add(id_col)
            for part_id_col in PLANT_PARTS[part]['id_cols']:
                logger.debug(f'   {part_id_col}')
                ids.add(part_id_col)
            id_cols_dict[part] = list(ids)
        return id_cols_dict

    def get_parts_to_parent_parts(self):
        """
        Make a dictionary of each plant-part's parent parts.

        We have imposed a hierarchy on the plant-parts with the
        ``plant_parts_ordered`` and this method generates a dictionary of each
        plant-part's (key) parent-parts (value).
        """
        parts_to_parent_parts = {}
        n = 0
        for part_name in self.plant_parts_ordered:
            parts_to_parent_parts[part_name] = self.plant_parts_ordered[:n]
            n = n + 1
        return parts_to_parent_parts

    def make_fake_totals(self, plant_gen_df):
        """Generate total versions of generation-owner records."""
        # make new records for generators to replicate the total generator
        fake_totals = plant_gen_df[[
            'plant_id_eia', 'report_date', 'utility_id_eia',
            'owner_utility_id_eia']].drop_duplicates()
        # asign 1 to all of the fraction_owned column
        fake_totals = fake_totals.assign(fraction_owned=1,
                                         ownership='total')
        fake_totals = pd.merge(
            plant_gen_df.drop(
                columns=['ownership', 'utility_id_eia',
                         'owner_utility_id_eia', 'fraction_owned']),
            fake_totals)
        return fake_totals

    def slice_by_ownership(self, plant_gen_df):
        """Generate proportional data by ownership %s."""
        own860 = (
            self.pudl_out.own_eia860()
            [['plant_id_eia', 'generator_id', 'report_date',
              'fraction_owned', 'owner_utility_id_eia']]
            .pipe(pudl.helpers.convert_cols_dtypes, 'eia')
        )

        logger.debug(f'# of generators before munging: {len(plant_gen_df)}')
        plant_gen_df = plant_gen_df.merge(
            own860,
            how='outer',
            on=['plant_id_eia', 'generator_id', 'report_date'],
            indicator=True
        )

        # if there are records that don't show up in the ownership table (and
        # have a 'left_only' merge indicator and NaN for 'fraction_owned'),
        # we're going to assume the ownership % is 1 for the reporting utility
        if len(plant_gen_df[(plant_gen_df['_merge'] == 'right_only') &
                            (plant_gen_df['fraction_owned'].isnull())]) != 0:
            # if there are records with null 'fraction_owned' then we've done
            # something wrong.
            raise AssertionError(
                'merge error: ownership and gens produced with null records')
        # clean the remaining nulls
        # assign 100% ownership for records not in the ownership table
        plant_gen_df = plant_gen_df.assign(
            fraction_owned=plant_gen_df.fraction_owned.fillna(value=1),
            # assign the operator id as the owner if null
            owner_utility_id_eia=plant_gen_df.owner_utility_id_eia.fillna(
                plant_gen_df.utility_id_eia),
            ownership='owned'
        )

        fake_totals = self.make_fake_totals(plant_gen_df)

        plant_gen_df = plant_gen_df.append(fake_totals, sort=False)
        logger.debug(f'# of generators post-fakes:     {len(plant_gen_df)}')
        plant_gen_df = (
            plant_gen_df.drop(columns=['_merge', 'utility_id_eia']).
            rename(columns={'owner_utility_id_eia': 'utility_id_eia'}).
            drop_duplicates())

        cols_to_cast = ['net_generation_mwh', 'capacity_mw', 'total_fuel_cost']
        plant_gen_df[cols_to_cast] = (plant_gen_df[cols_to_cast].
                                      multiply(plant_gen_df['fraction_owned'],
                                               axis='index'))
        if (len(plant_gen_df[plant_gen_df.ownership == 'owned']) >
                len(plant_gen_df[plant_gen_df.ownership == 'total'])):
            warnings.warn(
                'There should be more records labeled as total.')
        return plant_gen_df

    def _ag_fraction_owned(self, part_ag, id_cols):
        """
        Calculate the fraction owned for a plant-part df.

        This method takes a dataframe of records that are aggregated to the
        level of a plant-part (with certain `id_cols`) and appends a
        fraction_owned column, which indicates the % ownership that a
        particular utility owner has for each aggreated plant-part record.

        For partial owner records (ownership == "owned"), fraction_owned is
        calcuated based on the portion of the capacity and the total capacity
        of the plant. For total owner records (ownership == "total"), the
        fraction_owned is always 1.

        This method is meant to be run within `ag_part_by_own_slice()`.

        Args:
            part_ag (pandas.DataFrame):
            id_cols (list): list of identifying columns
                (stored as: `PLANT_PARTS[part_name]['id_cols']`)
        """
        # we must first get the total capacity of the full plant
        # Note: we could simply not include the ownership == "total" records
        # We are automatically assign fraction_owned == 1 to them, but it seems
        # cleaner to run the full df through this same grouby
        frac_owned = (
            part_ag.groupby(by=id_cols + ['ownership', 'report_date'])
            [['capacity_mw']].sum(min_count=1)
        )
        # then merge the total capacity with the plant-part capacity to use to
        # calculate the fraction_owned
        part_frac = (
            pd.merge(part_ag,
                     frac_owned,
                     right_index=True,
                     left_on=frac_owned.index.names,
                     suffixes=("", "_total")
                     )
            .assign(fraction_owned=lambda x:
                    np.where(x.ownership == 'owned',
                             x.capacity_mw / x.capacity_mw_total,
                             1
                             ))
            .drop(columns=['capacity_mw_total'])
        )
        return part_frac

    def ag_part_by_own_slice(self, part_name):
        """
        Aggregate the plant part by seperating ownership types.

        There are total records and owned records in this master unit list.
        Those records need to be aggregated differently to scale. The total
        owned slice is now grouped and aggregated as a single version of the
        full plant and then the utilities are merged back. The owned slice is
        grouped and aggregated with the utility_id_eia, so the portions of
        generators created by slice_by_ownership will be appropriately
        aggregated to each plant part level.

        Args:
            part_name (str): the name of the part to aggregate to. Names can be
                only those in `PLANT_PARTS`

        Returns:
            pandas.DataFrame : dataframe aggregated to the level of the
                part_name
        """
        plant_part = PLANT_PARTS[part_name]
        logger.info(f'begin aggregation for: {part_name}')
        id_cols = plant_part['id_cols']
        # split up the 'owned' slices from the 'total' slices.
        # this is because the aggregations are different
        plant_gen_df = self.prep_plant_gen_df()
        part_own = plant_gen_df[plant_gen_df.ownership == 'owned']
        part_tot = plant_gen_df[plant_gen_df.ownership == 'total']
        if len(plant_gen_df) != len(part_own) + len(part_tot):
            raise AssertionError(
                "Error occured in breaking apart ownership types."
                "The total and owned slices should equal the total records."
                "Check for nulls in the ownership column."
            )
        dedup_cols = list(part_tot.columns)
        dedup_cols.remove('utility_id_eia')
        dedup_cols.remove('unit_id_pudl')
        part_tot = part_tot.drop_duplicates(subset=dedup_cols)
        part_own = agg_cols(
            df_in=part_own,
            id_cols=id_cols + ['utility_id_eia', 'ownership'],
            sum_cols=SUM_COLS,
            wtavg_dict=WTAVG_DICT,
            freq=self.freq
        )
        # still need to re-calc the fraction owned for the part
        part_tot = (
            agg_cols(
                df_in=part_tot,
                id_cols=id_cols,
                sum_cols=SUM_COLS,
                wtavg_dict=WTAVG_DICT,
                freq=self.freq
            )
            .merge(plant_gen_df[id_cols + ['report_date', 'utility_id_eia']]
                   .dropna()
                   .drop_duplicates())
            .assign(ownership='total')
        )
        part_ag = (
            part_own.append(part_tot, sort=False)
            .pipe(self._ag_fraction_owned, id_cols=id_cols)
        )

        return part_ag

    def add_additonal_cols(self, plant_parts_df):
        """
        Add additonal data and id columns.

        capacity_factor +
        utility_id_pudl +
        plant_id_pudl +
        ownership_dupe (boolean): indicates whether the "owned" record has a
        corresponding "total" duplicate.
        """
        plant_parts_df = (
            calc_capacity_factor(plant_parts_df, -0.5, 1.5, self.freq)
            .merge(
                self.pudl_out.plants_eia860()
                [['plant_id_eia', 'plant_id_pudl',
                  'utility_id_eia', 'utility_id_pudl']]
                .drop_duplicates(),
                how='left',
                on=['plant_id_eia', 'utility_id_eia']
            )
            .assign(ownership_dupe=lambda x: np.where(
                (x.ownership == 'owned') & (x.fraction_owned == 1),
                True, False)
            )
        )
        return plant_parts_df

    def add_record_id(self, part_df, id_cols, plant_part_col='plant_part'):
        """
        Add a record id to a compiled part df.

        We need a standardized way to refer to these compiled records that
        contains enough information in the id itself that in theory we could
        deconstruct the id and determine which plant id and plant part id
        columns are associated with this record.
        """
        ids = deepcopy(id_cols)
        # we want the plant id first... mostly just bc it'll be easier to read
        part_df = part_df.assign(record_id_eia=part_df.plant_id_eia.map(str))
        ids.remove('plant_id_eia')
        for col in ids:
            part_df = part_df.assign(
                record_id_eia=part_df.record_id_eia + "_" +
                part_df[col].astype(str))
        part_df = (
            part_df.assign(
                record_id_eia=part_df.record_id_eia + "_" +
                part_df.report_date.dt.year.astype(str) + "_" +
                part_df[plant_part_col] + "_" +
                part_df.ownership.astype(str) + "_" +
                part_df.utility_id_eia.astype('Int64').astype(str))
            .pipe(pudl.helpers.cleanstrings_snake, ['record_id_eia']))
        return part_df

    def get_consistent_qualifiers(self, record_df, base_cols, record_name):
        """
        Get fully consistent qualifier records.

        When data is a qualifer column is identical for every record in a
        plant part, we associate this data point with the record. If the data
        points for the related generator records are not identical, then
        nothing is associated with the record.

        Args:
            record_df (pandas.DataFrame): the dataframe with the record
            base_cols (list) : list of identifying columns.
            record_name (string) : name of qualitative record
        """
        # TODO: determine if we can move this up the chain so we can do this
        # once per plant-part, not once per plant-part * qualifer record
        entity_count_df = (
            pudl.helpers.count_records(
                record_df, base_cols, 'entity_occurences')
            .pipe(pudl.helpers.convert_cols_dtypes, 'eia')
        )
        record_count_df = (
            pudl.helpers.count_records(
                record_df, base_cols + [record_name], 'record_occurences')
            . pipe(pudl.helpers.convert_cols_dtypes, 'eia')
        )
        re_count = (
            record_df[base_cols + [record_name]]
            .merge(entity_count_df, how='left', on=base_cols)
            .merge(record_count_df, how='left', on=base_cols + [record_name])
        )
        # find all of the matching records..
        consistent_records = (
            re_count[
                re_count['entity_occurences'] == re_count['record_occurences']]
            .drop(columns=['entity_occurences', 'record_occurences'])
            .drop_duplicates())
        return consistent_records

    def dedup_on_category(self, dedup_df, base_cols, category_name, sorter):
        """
        Deduplicate a df using a sorted category to retain prefered values.

        Use a sorted category column to retain your prefered values when a
        dataframe is deduplicated.

        Args:
            dedup_df (pandas.DataFrame): the dataframe with the record
            base_cols (list) : list of identifying columns
            category_name (string) : name of qualitative record
            sorter (list): sorted list of category options
        """
        dedup_df[category_name] = dedup_df[category_name].astype("category")
        dedup_df[category_name].cat.set_categories(sorter, inplace=True)
        dedup_df = dedup_df.sort_values(category_name)
        return dedup_df.drop_duplicates(subset=base_cols, keep='first')

    def get_qualifiers(self, part_df, part_name, record_name):
        """
        Get qualifier records.

        For an individual dataframe of one plant part (e.g. only
        "plant_prime_mover" plant part records), we typically have identifying
        columns and aggregated data columns. The identifying columns for a
        given plant part are only those columns which are required to uniquely
        specify a record of that type of plant part. For example, to uniquely
        specify a plant_unit record, we need both plant_id_eia and the
        unit_id_pudl, and nothing else. In other words, the identifying columns
        for a given plant part would make up a natural composite primary key
        for a table composed entirely of that type of plant part. Every plant
        part is cobbled together from generator records, so each record in
        each part_df can be thought of as a collection of generators.

        Identifier and qualifier columns are the same columns; whether a column
        is an identifier or a qualifier is a function of the plant part you're
        considering. All the other columns which could be identifiers in the
        context of other plant parrts (but aren't for this plant part) are
        qualifiers.

        This method takes a part_df and goes and checks whether or not the data
        we are trying to grab from the record_name column is consistent across
        every component genertor from each record.

        When record_name is "operational_status", we are not going to check for
        consistency; instead we will grab the highest level of operational
        status that is associated with each records' component generators. The
        order of operational status is defined within the method as:
        'existing', 'proposed', then 'retired'. For example if a plant_unit is
        composed of two generators, and one of them is "existing" and another
        is "retired" the entire plant_unit will be considered "existing".

        Args:
            part_df (pandas.DataFrame): dataframe containing records associated
                with one plant part.
            part_name (string): name of plant-part.

        """
        if record_name in part_df.columns:
            logger.debug(f'{record_name} already here.. ')
            return part_df

        record_df = self.prep_plant_gen_df().copy()

        # the base columns will be the id columns, plus the other two main ids
        id_cols = PLANT_PARTS[part_name]['id_cols']
        base_cols = id_cols + ['ownership', 'report_date']

        if record_name != 'operational_status':
            consistent_records = self.get_consistent_qualifiers(
                record_df, base_cols, record_name)
        if record_name == 'operational_status':
            logger.debug(f'getting max {record_name}')
            sorter = ['existing', 'proposed', 'retired']
            # restric the number of columns in here to only include the ones we
            # need, unlike get_consistent_qualifiers, dedup_on_category
            # preserves all of the columns from record_df
            record_df = record_df[base_cols + [record_name]]
            consistent_records = self.dedup_on_category(
                record_df, base_cols, record_name, sorter
            )
        non_nulls = consistent_records[
            consistent_records[record_name].notnull()]
        logger.debug(
            f'merging in consistent {record_name}: {len(non_nulls)}')
        return part_df.merge(consistent_records, how='left')

    def label_true_granularities(self, drop_extra_cols=True, clobber=False):
        """
        Prep the table that denotes true_gran for all generators.

        This method will generate a dataframe based on ``self.plant_gen_df``
        that has boolean columns that denotes whether each plant-part is a true
        or false granularity.

        There are four main steps in this process:
          * For every combinations of plant-parts, count the number of unique
            types of peer plant-parts (see ``make_all_the_counts()`` for more
            details).
          * Convert those counts to boolean values if there is more or less
            than one unique type parent or child plant-part (see
            ``make_all_the_bools()`` for more details).
          * Using the boolean values label each plant-part as a True or False
            granularies if both the boolean for the parent-to-child and
            child-to-parent (see ``label_true_grans_by_part()`` for more
            details).
          * For each plant-part, label it with its the appropriate plant-part
            counterpart - if it is a True granularity, the appropriate label is
            itself (see ``label_true_id_by_part()`` for more details).

        Args:
            drop_extra_cols (boolean): if True, the extra columns used to
                generate the true_gran columns. Default is True.
            clobber (boolean)

        """
        if self.part_true_gran_labels is None or clobber:
            self.part_true_gran_labels = (
                self.make_all_the_counts()
                .pipe(self.make_all_the_bools)
                .pipe(self.label_true_grans_by_part)
                .pipe(self.label_true_id_by_part)
            )

            if drop_extra_cols:
                for drop_cols in ['_v_', '_has_only_one_', 'count_per']:
                    self.part_true_gran_labels = (
                        self.part_true_gran_labels.drop(
                            columns=self.part_true_gran_labels
                            .filter(like=drop_cols)
                        )
                    )
        return self.part_true_gran_labels

    def count_child_and_parent_parts(self, part_name, count_ids):
        """
        Count the child- and parent-parts contained within a plant-part.

        Args:
            part_name (string): name of plant-part
            count_ids (pandas.DataFrame): a table of generator records with

        Returns:
            pandas.DataFrame: an agumented version of the ``plant_gen_df``
            dataframe with new columns for each of the child and parent
            plant-parts with counts of unique instances of those parts. The
            columns will be named in the following format:
            {child/parent_part_name}_count_per_{part_name}

        """
        part_cols = PLANT_PARTS[part_name]['id_cols'] + ['report_date']
        # because the plant_id_eia is always a part of the groupby columns
        # and we want to count the plants as well, we need to make a duplicate
        # plant_id_eia column to count on
        df_count = (
            count_ids.assign(plant_id_eia_temp=lambda x: x.plant_id_eia)
            .groupby(by=part_cols, dropna=False).nunique()
            .rename(columns={'plant_id_eia_temp': 'plant_id_eia'})
            .rename(columns=self.ids_to_parts)
            .add_suffix(f'_count_per_{part_name}')
        )
        # merge back into the og df
        df_w_count = count_ids.merge(
            df_count,
            how='left',
            right_index=True,
            left_on=part_cols,
        )
        return df_w_count

    def make_all_the_counts(self):
        """
        For each plant-part, count the unique child and parent parts.

        Returns:
            pandas.DataFrame: an agumented version of the ``plant_gen_df``
            dataframe with new columns for each of the child and parent
            plant-parts with counts of unique instances of those parts. The
            columns will be named in the following format:
            {child/parent_part_name}_count_per_{part_name}
        """
        # grab the plant-part id columns from the generator table
        count_ids = (
            self.prep_plant_gen_df()
            .loc[:, self.id_cols_list]
            .drop_duplicates()
        )
        # we want to compile the count results on a copy of the generator table
        all_the_counts = self.prep_plant_gen_df().copy()
        for part_name in self.plant_parts_ordered:
            logger.debug(f"making the counts for: {part_name}")
            all_the_counts = all_the_counts.merge(
                self.count_child_and_parent_parts(part_name, count_ids),
                how='left')

        # check the expected # of columns
        # id columns minus the report_date column
        pp_l = len(self.id_cols_list) - 1
        expected_col_len = (
            len(self.prep_plant_gen_df().columns) +  # the plant_gen_df colums
            pp_l * (pp_l - 1) + 1  # the count columns (we add one bc we get a
            # stragger plant_count_per_plant column bc we make that
            # plant_id_eia_temp column)
        )
        if expected_col_len != len(all_the_counts.columns):
            raise AssertionError(
                f"We got {len(all_the_counts.columns)} columns from "
                f"all_the_counts when we should have gotten {expected_col_len}"
            )
        return all_the_counts

    def make_all_the_bools(self, counts):
        """
        Count consistency of records and convert that to bools.

        Args:
            all_the_counts (pandas.DataFrame): result of
                ``make_all_the_counts()``

        Returns:
            pandas.DataFrame: a table with generator records where we have new
            boolean columns which indicated whether or not the plant-part
            has more than one child/parent-part. These columns are formated
            as: {child/parent_part_name}_has_only_one_{part_name}

        """
        counts.loc[:, counts.filter(like='_count_per_').columns] = (
            counts.loc[:, counts.filter(like='_count_per_').columns]
            .astype(pd.Int64Dtype())
        )

        # convert the count columns to bool columns
        for col in counts.filter(like='_count_per_').columns:
            bool_col = col.replace("_count_per_", "_has_only_one_")
            counts.loc[counts[col].notnull(), bool_col] = counts[col] == 1
        # force the nullable bool type for all our count cols
        counts.loc[:, counts.filter(like='_has_only_one_').columns] = (
            counts.filter(like='_has_only_one_').astype(pd.BooleanDtype())
        )
        return counts

    def label_true_grans_by_part(self, part_bools):
        """
        Label the true/false granularies for each part/parent-part combo.

        This method uses the indicator columns which let us know whether or not
        there are more than one unique value for both the parent and child
        plant-part ids to generate an additional indicator column that let's us
        know whether the child plant-part is a true or false granularity when
        compared to the parent plant-part. With all of the indicator columns
        from each plant-part's parent plant-parts, if all of those determined
        that the plant-part is a true granularity, then this method will label
        the plant-part as being a true granulary and vice versa.

        Because we have forced a hierarchy within the ``plant_parts_ordered``,
        the process for labeling true or false granularities must investigate
        bi-directionally. This is because all of the plant-parts besides
        'plant' and 'plant_gen' are not necessarily bigger of smaller than
        their parent plant-part and thus there is overlap. Because of this,
        this method uses the checks in both directions (from partent to child
        and from child to parent).

        Args:
            part_bools (pandas.DataFrame): result of ``make_all_the_bools()``
        """
        # assign a bool for the true gran only if all
        for part_name, parent_parts in self.parts_to_parent_parts.items():
            for parent_part_name in parent_parts:
                # let's save the input boolean columns
                bool_cols = [f'{part_name}_has_only_one_{parent_part_name}',
                             f'{parent_part_name}_has_only_one_{part_name}']
                false_gran_col = f'false_gran_{part_name}_v_{parent_part_name}'
                # the long awaited ALL.. label them as
                part_bools[false_gran_col] = (
                    part_bools[bool_cols].all(axis='columns'))
                part_bools = part_bools.astype(
                    {false_gran_col: pd.BooleanDtype()})
                # create the inverse column as true_grans
                part_bools[f'true_gran_{part_name}_v_{parent_part_name}'] = (
                    ~part_bools[false_gran_col])
            # if all of the true_gran part v parent part columns are false,
            # than this part is a false gran. if they are all true, then wahoo
            # the record is truly unique
            part_bools[f'true_gran_{part_name}'] = (
                part_bools.filter(like=f'true_gran_{part_name}')
                .all(axis='columns'))
            trues_found = (
                part_bools[part_bools[f'true_gran_{part_name}']]
                .drop_duplicates(subset=[self.parts_to_ids[part_name],
                                         'plant_id_eia', 'report_date']))
            logger.info(
                f'true grans found for {part_name}: {len(trues_found)}'
            )
        part_trues = part_bools.drop(
            columns=part_bools.filter(like='false_gran').columns)
        return part_trues

    def label_true_id_by_part(self, part_trues):
        """
        Label the appropriate plant-part.

        For each plant-part, we need to make a label which indicates what the
        "true" unique plant-part is.. if a gen vs a unit is a non-unique set a
        records, we only want to label one of them as false granularities. We
        are going to use the ``parts_to_parent_parts`` dictionary to help us
        with this. We want to "save" the biggest parent plant-part as true
        granularity.

        Because we have columns in ``part_trues`` that indicate whether a
        plant-part is a true gran vs each parent part, we can cycle through
        the possible parent-parts from biggest to smallest and the first time
        we find that a plant-part is a false gran, we label it's true id as
        that parent-part.
        """
        for part_name, parent_parts in self.parts_to_parent_parts.items():
            # make column which will indicate which part is the true/unique
            # plant-part...
            appro_part_col = f"appro_part_label_{part_name}"
            # make this col null so we can fill in
            part_trues[appro_part_col] = pd.NA
            for parent_part_name in parent_parts:
                # find the reords where the true gran col is false, and label
                # the appropriate part column name with that parent part
                mask_loc = (
                    ~part_trues[f'true_gran_{part_name}_v_{parent_part_name}'],
                    appro_part_col
                )
                part_trues.loc[mask_loc] = part_trues.loc[mask_loc].fillna(
                    parent_part_name)
            # for all of the plant-part records which we didn't find any false
            # gran's the appropriate label is itself! it is a unique snowflake
            part_trues[appro_part_col] = part_trues[appro_part_col].fillna(
                part_name)
            part_trues = (
                self.assign_record_id_eia(part_trues,
                                          plant_part_col=appro_part_col)
                .rename(columns={'record_id_eia': f'record_id_eia_{part_name}'}
                        )
            )
            # do a little check
            if not all(part_trues[part_trues[f'true_gran_{part_name}']]
                       [appro_part_col] == part_name):
                raise AssertionError(
                    f'eeeeEEeEe... the if true_gran_{part_name} is true, the '
                    f'{appro_part_col} should {part_name}.'
                )
        return part_trues

    def assign_record_id_eia(self, test_df, plant_part_col='plant_part'):
        """
        Assign record ids to a df with a mix of plant parts.

        Args:
            test_df (pandas.DataFrame)
            plant_part_col (string)

        """
        test_df_ids = pd.DataFrame()
        for part in PLANT_PARTS:
            test_df_ids = pd.concat(
                [test_df_ids,
                 self.add_record_id(
                     part_df=test_df[test_df[plant_part_col] == part],
                     id_cols=PLANT_PARTS[part]['id_cols'],
                     plant_part_col=plant_part_col
                 )])
        return test_df_ids

    def assign_true_gran(self, part_df, part_name):
        """
        Merge the true granularity labels into the plant part df.

        Args:
            part_df (pandas.DataFrame)
            part_name (string)

        """
        bool_df = self.label_true_granularities()
        # get only the columns you need for this part and drop duplicates
        bool_df = (
            bool_df[
                PLANT_PARTS[part_name]['id_cols'] +
                ['report_date',
                 f'true_gran_{part_name}',
                 f'appro_part_label_{part_name}',
                 f'record_id_eia_{part_name}',
                 'utility_id_eia',
                 'ownership']]
            .drop_duplicates()
        )

        prop_true_len1 = len(
            bool_df[bool_df[f'true_gran_{part_name}']]) / len(bool_df)
        logger.debug(f'proportion of trues: {prop_true_len1:.02}')
        logger.debug(f'number of records pre-merge:  {len(part_df)}')

        part_df = (part_df.
                   merge(bool_df, how='left').
                   rename(columns={
                       f'true_gran_{part_name}': 'true_gran',
                       f'appro_part_label_{part_name}': 'appro_part_label',
                       f'record_id_eia_{part_name}': 'appro_record_id_eia'
                   }))

        prop_true_len2 = len(part_df[part_df.true_gran]) / len(part_df)
        logger.debug(f'proportion of trues: {prop_true_len2:.02}')
        logger.debug(f'number of records post-merge: {len(part_df)}')
        return part_df

    def _clean_plant_parts(self, plant_parts_df):
        return (
            plant_parts_df.
            assign(report_year=lambda x: x.report_date.dt.year,
                   plant_id_report_year=lambda x: x.plant_id_pudl.astype(str)
                   + "_" + x.report_year.astype(str)).
            # pipe(pudl.helpers.cleanstrings_snake, ['record_id_eia']).
            # we'll eventually take this out... once Issue #20
            drop_duplicates(subset=['record_id_eia']).
            set_index('record_id_eia'))

    def add_new_plant_name(self, part_df, id_cols, part_name):
        """
        Add plants names into the compiled plant part df.

        Args:
            part_df (pandas.DataFrame)
            part_name (string)
        """
        part_df = (
            pd.merge(
                part_df,
                self.prep_plant_gen_df()
                [id_cols + ['plant_name_eia']].drop_duplicates(),
                on=id_cols,
                how='left'
            )
            .assign(plant_name_new=lambda x: x.plant_name_eia))
        # we don't want the plant_id_eia to be part of the plant name, but all
        # of the other parts should have their id column in the new plant name
        if part_name != 'plant':
            col = self.parts_to_ids[part_name]
            part_df.loc[part_df[col].notnull(), 'plant_name_new'] = (
                part_df['plant_name_new'] + " " + part_df[col].astype(str))
        return part_df

    def add_record_count(self, part_df):
        """
        Add a record count for each set of plant part records in each plant.

        Args:
            part_df (pandas.DataFrame): dataframe containing records associated
                with one plant part.
        """
        group_cols = ['plant_id_eia', 'utility_id_eia',
                      'report_date', 'ownership']
        # count unique records per plant
        part_count = (part_df.groupby(group_cols)
                      [['record_id_eia']].count()
                      .rename(columns={'record_id_eia': 'record_count'})
                      .reset_index()
                      )
        part_df = pd.merge(part_df, part_count,
                           on=group_cols, how='left'
                           )
        return part_df

    def prep_plant_gen_df(self, clobber=False):
        """
        Prepare plant gen dataframe.

        Get a table of all of the generators with all of their id columns and
        data columns, sliced by ownership which makes "total" and "owned"
        records for each generator owner.
        """
        if self.plant_gen_df is None or clobber:
            logger.info(
                'Generating the mega generator table with ownership.')
            self.plant_gen_df = (
                self.get_mega_gens_table()
                .pipe(self.slice_by_ownership)
            )
        return self.plant_gen_df

    def get_mega_gens_table(self):
        """
        Compile the main generators table that will be used as base of MUL.

        Get a table of all of the generators there ever were and all of the
        data PUDL has to offer about those generators. This generator table
        will be used to compile all of the "plant-parts", so we need to ensure
        that any of the id columns from the other plant-parts are in this
        generator table as well as all of the data columns that we are going to
        aggregate to the various plant-parts.

        Returns:
            pandas.DataFrame
        """
        # pull in the main two tables
        gens = self.pudl_out.gens_eia860()
        mcoe = self.pudl_out.mcoe()

        # because lots of these input dfs include same info columns, this
        # generates drop columnss for fuel_cost. This avoids needing to hard
        # code columns.
        merge_cols = ['plant_id_eia', 'generator_id', 'report_date']
        drop_cols = [x for x in mcoe if x in gens and x not in merge_cols]

        all_gens = (
            pd.merge(
                gens.pipe(pudl.helpers.convert_cols_dtypes, 'eia'),
                mcoe.drop(drop_cols, axis=1)
                .pipe(pudl.helpers.convert_cols_dtypes, 'eia'),
                on=merge_cols,
                validate='1:1',
                how='left'
            )
            .merge(
                get_eia_ferc_acct_map(),
                on=['technology_description', 'prime_mover_code'],
                validate='m:1',
                how='left'
            )
            .assign(installation_year=lambda x: x.operating_date.dt.year)
            .astype({'installation_year': 'Int64', })
        )

        # check to see if the master gens table has all of the columns we want
        # extract columns from PLANT_PARTS + a few extra
        other_cols = [
            'plant_name_eia',
            'installation_year',
            'utility_id_eia',
            'fuel_type_code_pudl',
            'operational_status',
            'planned_retirement_date'
        ]
        all_cols = (
            self.id_cols_list + SUM_COLS + list(WTAVG_DICT.keys()) + other_cols
        )

        missing = [c for c in all_cols if c not in all_gens]
        if missing:
            raise AssertionError(
                f'The main generator table is missing {missing}'
            )
        # bb test to ensure that we are getting all of the possible records
        # w/ net generation
        generation = self.pudl_out.gen_eia923()
        assert (
            len(generation[generation.net_generation_mwh.notnull()]) ==
            len(all_gens[all_gens.net_generation_mwh.notnull()]
                .drop_duplicates(
                    subset=['plant_id_eia', 'report_date', 'generator_id']
            ))
        )
        return all_gens[all_cols]

    def get_part_df(self, part_name):
        """
        Get a table of data aggregated by a specific plant-part.

        This method will use ``plant_gen_df`` (or generate if it doesn't
        exist yet) to aggregate the generator records to the level of the
        plant-part. This is mostly done via ``ag_part_by_own_slice()``. Then
        several additional columns are added and the records are labeled as
        true or false granularities.

        Args:
            part_name (string): name of plant-part
        """
        plant_part = PLANT_PARTS[part_name]
        id_cols = plant_part['id_cols']

        part_df = (
            self.ag_part_by_own_slice(part_name)
            .assign(plant_part=part_name)
            .pipe(self.assign_true_gran, part_name)
            .pipe(self.add_record_id, id_cols, plant_part_col='plant_part')
            .pipe(self.add_new_plant_name, id_cols, part_name)
            .pipe(self.add_record_count)
        )
        return part_df

    def test_ownership_for_owned_records(self, plant_parts_df):
        """
        Test ownership - fraction owned for owned records.

        This test can be run at the end of or with the result of
        `generate_master_unit_list()`. It tests a few aspects of the the
        fraction_owned column and raises assertions if the tests fail.
        """
        test_own_df = (
            plant_parts_df.groupby(
                by=self.id_cols_list + ['plant_part', 'ownership'],
                dropna=False
            )
            [['fraction_owned', 'capacity_mw']].sum(min_count=1).reset_index())

        owned_one_frac = test_own_df[
            (~np.isclose(test_own_df.fraction_owned, 1))
            & (test_own_df.capacity_mw != 0)
            & (test_own_df.capacity_mw.notnull())
            & (test_own_df.ownership == 'owned')]

        if not owned_one_frac.empty:
            self.test_own_df = test_own_df
            self.owned_one_frac = owned_one_frac
            raise AssertionError(
                "Hello friend, you did bad. It happens... Error with the "
                "fraction_owned col/slice_by_ownership(). There are "
                f"{len(owned_one_frac)} rows where fraction_owned != 1 for "
                "owned records. Check cached `owned_one_frac` & `test_own_df`"
            )

        no_frac_n_cap = test_own_df[
            (test_own_df.capacity_mw == 0)
            & (test_own_df.fraction_owned == 0)
        ]
        if len(no_frac_n_cap) > 60:
            self.no_frac_n_cap = no_frac_n_cap
            warnings.warn(
                f"""Too many nothings, you nothing. There shouldn't been much
                more than 60 instances of records with zero capacity_mw (and
                therefor zero fraction_owned) and you got {len(no_frac_n_cap)}.
                """
            )

    def _test_prep_merge(self, part_name):
        """Run the test groupby and merge with the aggregations."""
        id_cols = PLANT_PARTS[part_name]['id_cols']
        plant_cap = (
            self.prep_plant_gen_df()
            .groupby(
                by=id_cols + ['report_date', 'utility_id_eia', 'ownership'])
            [SUM_COLS]
            .sum(min_count=1)
            .reset_index()
        )
        plant_cap = self.dedup_on_category(
            plant_cap,
            category_name='ownership',
            base_cols=[x for x in plant_cap.columns if x not in [
                'record_id_eia', 'ownership', 'appro_record_id_eia', ]],
            sorter=['owned', 'total']
        )

        test_merge = pd.merge(
            self.plant_parts_df[self.plant_parts_df.plant_part == part_name],
            plant_cap,
            on=id_cols + ['report_date', 'utility_id_eia', 'ownership'],
            how='outer',
            indicator=True,
            suffixes=('', '_test'))
        return test_merge

    def _test_col_bool(self, test_merge, test_col):
        """
        Check if the test aggregation is the same as the preped aggreation.

        Apply a boolean column to the test df.
        """
        test_merge[f'test_{test_col}'] = (
            (test_merge[f'{test_col}_test'] == test_merge[f'{test_col}'])
            & test_merge[f'{test_col}_test'].notnull()
            & test_merge[f'{test_col}'].notnull()
        )
        result = list(test_merge[f'test_{test_col}'].unique())
        logger.info(f'  Results for {test_col}: {result}')
        return test_merge

    def test_sum_cols(self, part_name):
        """
        For a compiled plant-part df, re-run groubys and check similarity.

        Args:
            part_name (string)
        """
        test_merge = self._test_prep_merge(part_name)
        for test_col in SUM_COLS:
            test_merge = self._test_col_bool(test_merge, test_col)
        return test_merge

    def test_run_aggregations(self):
        """
        Run a test of the aggregated columns.

        This test will used the self.plant_parts_df, re-run groubys and check
        similarity. This should only be run after running
        generate_master_unit_list().
        """
        for part_name in self.plant_parts_ordered:
            logger.info(f'Begining tests for {part_name}:')
            self.test_sum_cols(part_name)


def calc_capacity_factor(df, min_cap_fact, max_cap_fact, freq):
    """
    Calculate capacity factor.

    TODO: Move this into pudl.helpers and incorporate into mcoe.capacity_factor
    """
    # get a unique set of dates to generate the number of hours
    dates = df['report_date'].drop_duplicates()

    # merge in the hours for the calculation
    df = df.merge(pd.DataFrame(
        data={'report_date': dates,
              'hours': dates.apply(
                  lambda d: (
                      pd.date_range(d, periods=2, freq=freq)[1] -
                      pd.date_range(d, periods=2, freq=freq)[0]) /
                  pd.Timedelta(hours=1))}), on=['report_date'])

    # actually calculate capacity factor wooo!
    df['capacity_factor'] = df['net_generation_mwh'] / \
        (df['capacity_mw'] * df['hours'])

    # Replace unrealistic capacity factors with NaN
    df.loc[df['capacity_factor'] < min_cap_fact, 'capacity_factor'] = np.nan
    df.loc[df['capacity_factor'] >= max_cap_fact, 'capacity_factor'] = np.nan

    # drop the hours column, cause we don't need it anymore
    df.drop(['hours'], axis=1, inplace=True)
    return df


def weighted_average(df, data_col, weight_col, by_col):
    """Generate a weighted average."""
    df['_data_times_weight'] = df[data_col] * df[weight_col]
    df['_weight_where_notnull'] = df[weight_col] * pd.notnull(df[data_col])
    g = df.groupby(by_col)
    result = (
        g['_data_times_weight'].sum(min_count=1)
        / g['_weight_where_notnull'].sum(min_count=1)
    )
    del df['_data_times_weight'], df['_weight_where_notnull']
    return result.to_frame(name=data_col).reset_index()


def agg_cols(df_in, id_cols, sum_cols, wtavg_dict, freq):
    """
    Aggregate dataframe by summing and using weighted averages.

    Args:
        df_in (pandas.DataFrame): table to aggregate. Must have columns

    """
    cols_to_grab = id_cols
    cols_to_grab = list(
        set([x for x in cols_to_grab if x in list(df_in.columns)]))
    if cols_to_grab != cols_to_grab:
        warnings.warn(f"um {[x for x in id_cols if x not in cols_to_grab]}")
    # Not totally sure if this freq functionally still works.. haven't used it
    # in a while.
    df_in = df_in.astype({'report_date': 'datetime64[ns]'})
    if 'report_date' in list(df_in.columns):
        if len(df_in[df_in['report_date'].dt.month > 2]) > 0:
            cols_to_grab = cols_to_grab + [pd.Grouper(freq=freq)]
            df_in = df_in.set_index(pd.DatetimeIndex(df_in.report_date))
        else:
            cols_to_grab = cols_to_grab + ['report_date']
    logger.debug('aggregate the parts')
    logger.debug(f'     grouping by on {cols_to_grab}')

    df_out = (
        df_in.groupby(by=cols_to_grab, as_index=False)
        [sum_cols]
        .sum(min_count=1)
    )

    for data_col, weight_col in wtavg_dict.items():
        df_out = weighted_average(
            df_in,
            data_col=data_col,
            weight_col=weight_col,
            by_col=cols_to_grab
        ).merge(df_out, how='outer', on=cols_to_grab)
    return df_out


def get_eia_ferc_acct_map():
    """
    Get map of EIA technology_description/pm codes <> ferc accounts.

    We must refactor this with a better path dependency. Or just store this
    map as a dataframe or dictionary.
    """
    file_path = pathlib.Path().cwd().parent / 'inputs' / \
        'ferc_acct_to_pm_tech_map.csv'

    eia_ferc_acct_map = (
        pd.read_csv(file_path)
        [['technology_description', 'prime_mover_code', 'ferc_acct_name']]
        .drop_duplicates()
    )
    return eia_ferc_acct_map


def reassign_id_ownership_dupes(plant_parts_df):
    """
    Reassign the record_id for the records that are labeled ownership_dupe.

    Args:
        plant_parts_df (pandas.DataFrame): master unit list. Result of
            ``generate_master_unit_list()`` or ``get_master_unit_list_eia()``.
            Must have boolean column ``ownership_dupe`` and string column or
            index of ``record_id_eia``.

    """
    # the record_id_eia's need to be a column to mess with it and record_id_eia
    # is typically the index of plant_parts_df, so we are going to reset index
    # if record_id_eia is the index
    og_index = False
    if plant_parts_df.index.name == "record_id_eia":
        plant_parts_df = plant_parts_df.reset_index()
        og_index = True

    plant_parts_df = plant_parts_df.assign(record_id_eia=lambda x: np.where(
        x.ownership_dupe,
        x.record_id_eia.str.replace("owned", "total"),
        x.record_id_eia))
    # then we reset the index so we return the dataframe in the same structure
    # as we got it.
    if og_index:
        plant_parts_df = plant_parts_df.set_index("record_id_eia")
    return plant_parts_df


def get_master_unit_list_eia(file_path_mul, pudl_out, clobber=False):
    """
    Get the master unit list; generate it or get if from a file.

    If you generate the MUL, it will be saved at the file path given.

    Args:
        file_path_mul (pathlib.Path): where you want the master unit list to
            live. Must be a compressed pickle file ('.pkl.gz').
        clobber (boolean): True if you want to regenerate the master unit list
            whether or not it is saved at the file_path_mul
    """
    if '.pkl' not in file_path_mul.suffixes:
        raise AssertionError(f"{file_path_mul} must be a pickle file")
    if not file_path_mul.is_file() or clobber:
        logger.info(
            f"Master unit list not found {file_path_mul}"
            "Generating a new master unit list. This should take ~10 minutes."
        )
<<<<<<< HEAD
        pudl_engine = sa.create_engine(
            pudl.workspace.setup.get_defaults()["pudl_db"])
        table_compiler = CompileTables(pudl_engine=pudl_engine, freq='AS')
        parts_compiler = CompilePlantParts(table_compiler)
        plant_parts_df = parts_compiler.generate_master_unit_list(
            qual_records=True)
        plant_parts_df.to_pickle(file_path_mul, compression='gzip')
=======

        parts_compilers = CompilePlantParts(pudl_out)
        plant_parts_df = parts_compilers.generate_master_unit_list()
        plant_parts_df.to_csv(file_path_mul, compression='gzip')
>>>>>>> fec3cf84

    elif file_path_mul.is_file():
        logger.info(f"Reading the master unit list from {file_path_mul}")
        plant_parts_df = pd.read_pickle(file_path_mul, compression='gzip')
    return plant_parts_df


def dedupe_n_flatten_list_of_lists(mega_list):
    """Flatten a list of lists and remove duplicates."""
    return list(set(
        [item for sublist in mega_list for item in sublist]))<|MERGE_RESOLUTION|>--- conflicted
+++ resolved
@@ -100,13 +100,10 @@
         'id_cols': ['plant_id_eia', 'ferc_acct_name'],
         'false_grans': ['plant_gen', 'plant_unit', 'plant']
     },
-<<<<<<< HEAD
-=======
     #    'plant_install_year': {
     #        'id_cols': ['plant_id_eia', 'installation_year'],
     #        'false_grans': ['plant_gen', 'plant_unit', 'plant'],
     #    },
->>>>>>> fec3cf84
 }
 """
 dict: this dictionary contains a key for each of the 'plant parts' that should
@@ -1444,22 +1441,12 @@
             f"Master unit list not found {file_path_mul}"
             "Generating a new master unit list. This should take ~10 minutes."
         )
-<<<<<<< HEAD
-        pudl_engine = sa.create_engine(
-            pudl.workspace.setup.get_defaults()["pudl_db"])
-        table_compiler = CompileTables(pudl_engine=pudl_engine, freq='AS')
-        parts_compiler = CompilePlantParts(table_compiler)
-        plant_parts_df = parts_compiler.generate_master_unit_list(
-            qual_records=True)
-        plant_parts_df.to_pickle(file_path_mul, compression='gzip')
-=======
-
-        parts_compilers = CompilePlantParts(pudl_out)
-        plant_parts_df = parts_compilers.generate_master_unit_list()
-        plant_parts_df.to_csv(file_path_mul, compression='gzip')
->>>>>>> fec3cf84
-
-    elif file_path_mul.is_file():
+
+   parts_compilers = CompilePlantParts(pudl_out)
+   plant_parts_df = parts_compilers.generate_master_unit_list()
+   plant_parts_df.to_csv(file_path_mul, compression='gzip')
+
+   elif file_path_mul.is_file():
         logger.info(f"Reading the master unit list from {file_path_mul}")
         plant_parts_df = pd.read_pickle(file_path_mul, compression='gzip')
     return plant_parts_df
