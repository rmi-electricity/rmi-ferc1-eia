--- conflicted
+++ resolved
@@ -170,18 +170,6 @@
 dict: a dictionary of qualifier column name (key) and original table (value).
 """
 
-<<<<<<< HEAD
-MUL_COLS = [
-    'record_id_eia', 'plant_name_new', 'plant_part', 'report_year',
-    'ownership', 'plant_name_eia', 'plant_id_eia', 'generator_id',
-    'unit_id_pudl', 'prime_mover_code', 'energy_source_code_1',
-    'technology_description', 'ferc_acct_name', 'utility_id_eia',
-    'utility_id_pudl', 'true_gran', 'appro_part_label', 'appro_record_id_eia',
-    'record_count', 'fraction_owned', 'ownership_dupe'
-]
-
-=======
->>>>>>> 918619d5
 DTYPES_MUL = {
     "plant_id_eia": "int64",
     "report_date": "datetime64[ns]",
@@ -239,21 +227,6 @@
         self.id_cols_list = make_id_cols_list()
 
         self.plant_gen_df = None
-<<<<<<< HEAD
-        self.part_true_gran_labels = None
-        self.plant_parts_df = None
-        self.plant_parts_ordered = [
-            'plant', 'plant_unit', 'plant_prime_mover', 'plant_technology',
-            'plant_prime_fuel', 'plant_ferc_acct', 'plant_gen'
-        ]
-        self.parts_to_parent_parts = self.get_parts_to_parent_parts()
-        # make a dictionary with the main id column (key) corresponding to the
-        # plant part (values)
-        self.ids_to_parts = {}
-        for part, part_dict in PLANT_PARTS.items():
-            self.ids_to_parts[PLANT_PARTS[part]['id_cols'][-1]] = part
-=======
->>>>>>> 918619d5
 
     def execute(self, clobber=False):
         """
@@ -495,264 +468,6 @@
         that has boolean columns that denotes whether each plant-part is a true
         or false granularity.
 
-<<<<<<< HEAD
-        Args:
-            part_name (str): the name of the part to aggregate to. Names can be
-                only those in `PLANT_PARTS`
-
-        Returns:
-            pandas.DataFrame : dataframe aggregated to the level of the
-                part_name
-        """
-        plant_part = PLANT_PARTS[part_name]
-        logger.info(f'begin aggregation for: {part_name}')
-        id_cols = plant_part['id_cols']
-        # split up the 'owned' slices from the 'total' slices.
-        # this is because the aggregations are different
-        plant_gen_df = self.prep_plant_gen_df()
-        part_own = plant_gen_df[plant_gen_df.ownership == 'owned']
-        part_tot = plant_gen_df[plant_gen_df.ownership == 'total']
-        if len(plant_gen_df) != len(part_own) + len(part_tot):
-            raise AssertionError(
-                "Error occured in breaking apart ownership types."
-                "The total and owned slices should equal the total records."
-                "Check for nulls in the ownership column."
-            )
-        dedup_cols = list(part_tot.columns)
-        dedup_cols.remove('utility_id_eia')
-        dedup_cols.remove('unit_id_pudl')
-        part_tot = part_tot.drop_duplicates(subset=dedup_cols)
-        part_own = agg_cols(
-            df_in=part_own,
-            id_cols=id_cols + ['utility_id_eia', 'ownership'],
-            sum_cols=SUM_COLS,
-            wtavg_dict=WTAVG_DICT,
-            freq=self.freq
-        )
-        # still need to re-calc the fraction owned for the part
-        part_tot = (
-            agg_cols(
-                df_in=part_tot,
-                id_cols=id_cols,
-                sum_cols=SUM_COLS,
-                wtavg_dict=WTAVG_DICT,
-                freq=self.freq
-            )
-            .merge(plant_gen_df[id_cols + ['report_date', 'utility_id_eia']]
-                   .dropna()
-                   .drop_duplicates())
-            .assign(ownership='total')
-        )
-        part_ag = (
-            part_own.append(part_tot, sort=False)
-            .pipe(self._ag_fraction_owned, id_cols=id_cols)
-        )
-
-        return part_ag
-
-    def add_additonal_cols(self, plant_parts_df):
-        """
-        Add additonal data and id columns.
-
-        This method adds a set of either calculated columns or PUDL ID columns.
-
-        Returns:
-            pandas.DataFrame: master unit list table with these additional
-            columns:
-                * utility_id_pudl +
-                * plant_id_pudl +
-                * capacity_factor +
-                * ownership_dupe (boolean): indicator of whether the "owned"
-                    record has a corresponding "total" duplicate.
-
-
-        """
-        plant_parts_df = (
-            calc_capacity_factor(plant_parts_df, -0.5, 1.5, self.freq)
-            .merge(
-                self.pudl_out.plants_eia860()
-                [['plant_id_eia', 'plant_id_pudl']]
-                .drop_duplicates(),
-                how='left',
-                on=['plant_id_eia', ]
-            )
-            .merge(
-                self.pudl_out.utils_eia860()
-                [['utility_id_eia', 'utility_id_pudl']]
-                .drop_duplicates(),
-                how='left',
-                on=['utility_id_eia']
-            )
-            .assign(ownership_dupe=lambda x: np.where(
-                (x.ownership == 'owned') & (x.fraction_owned == 1),
-                True, False)
-            )
-        )
-        return plant_parts_df
-
-    def add_record_id(self, part_df, id_cols, plant_part_col='plant_part'):
-        """
-        Add a record id to a compiled part df.
-
-        We need a standardized way to refer to these compiled records that
-        contains enough information in the id itself that in theory we could
-        deconstruct the id and determine which plant id and plant part id
-        columns are associated with this record.
-        """
-        ids = deepcopy(id_cols)
-        # we want the plant id first... mostly just bc it'll be easier to read
-        part_df = part_df.assign(record_id_eia=part_df.plant_id_eia.map(str))
-        ids.remove('plant_id_eia')
-        for col in ids:
-            part_df = part_df.assign(
-                record_id_eia=part_df.record_id_eia + "_" +
-                part_df[col].astype(str))
-        part_df = (
-            part_df.assign(
-                record_id_eia=part_df.record_id_eia + "_" +
-                part_df.report_date.dt.year.astype(str) + "_" +
-                part_df[plant_part_col] + "_" +
-                part_df.ownership.astype(str) + "_" +
-                part_df.utility_id_eia.astype('Int64').astype(str))
-            .pipe(pudl.helpers.cleanstrings_snake, ['record_id_eia']))
-        return part_df
-
-    def get_consistent_qualifiers(self, record_df, base_cols, record_name):
-        """
-        Get fully consistent qualifier records.
-
-        When data is a qualifer column is identical for every record in a
-        plant part, we associate this data point with the record. If the data
-        points for the related generator records are not identical, then
-        nothing is associated with the record.
-
-        Args:
-            record_df (pandas.DataFrame): the dataframe with the record
-            base_cols (list) : list of identifying columns.
-            record_name (string) : name of qualitative record
-        """
-        # TODO: determine if we can move this up the chain so we can do this
-        # once per plant-part, not once per plant-part * qualifer record
-        entity_count_df = (
-            pudl.helpers.count_records(
-                record_df, base_cols, 'entity_occurences')
-            .pipe(pudl.helpers.convert_cols_dtypes, 'eia')
-        )
-        record_count_df = (
-            pudl.helpers.count_records(
-                record_df, base_cols + [record_name], 'record_occurences')
-            . pipe(pudl.helpers.convert_cols_dtypes, 'eia')
-        )
-        re_count = (
-            record_df[base_cols + [record_name]]
-            .merge(entity_count_df, how='left', on=base_cols)
-            .merge(record_count_df, how='left', on=base_cols + [record_name])
-        )
-        # find all of the matching records..
-        consistent_records = (
-            re_count[
-                re_count['entity_occurences'] == re_count['record_occurences']]
-            .drop(columns=['entity_occurences', 'record_occurences'])
-            .drop_duplicates())
-        return consistent_records
-
-    def dedup_on_category(self, dedup_df, base_cols, category_name, sorter):
-        """
-        Deduplicate a df using a sorted category to retain prefered values.
-
-        Use a sorted category column to retain your prefered values when a
-        dataframe is deduplicated.
-
-        Args:
-            dedup_df (pandas.DataFrame): the dataframe with the record
-            base_cols (list) : list of identifying columns
-            category_name (string) : name of qualitative record
-            sorter (list): sorted list of category options
-        """
-        dedup_df[category_name] = dedup_df[category_name].astype("category")
-        dedup_df[category_name].cat.set_categories(sorter, inplace=True)
-        dedup_df = dedup_df.sort_values(category_name)
-        return dedup_df.drop_duplicates(subset=base_cols, keep='first')
-
-    def get_qualifiers(self, part_df, part_name, record_name):
-        """
-        Get qualifier records.
-
-        For an individual dataframe of one plant part (e.g. only
-        "plant_prime_mover" plant part records), we typically have identifying
-        columns and aggregated data columns. The identifying columns for a
-        given plant part are only those columns which are required to uniquely
-        specify a record of that type of plant part. For example, to uniquely
-        specify a plant_unit record, we need both plant_id_eia and the
-        unit_id_pudl, and nothing else. In other words, the identifying columns
-        for a given plant part would make up a natural composite primary key
-        for a table composed entirely of that type of plant part. Every plant
-        part is cobbled together from generator records, so each record in
-        each part_df can be thought of as a collection of generators.
-
-        Identifier and qualifier columns are the same columns; whether a column
-        is an identifier or a qualifier is a function of the plant part you're
-        considering. All the other columns which could be identifiers in the
-        context of other plant parrts (but aren't for this plant part) are
-        qualifiers.
-
-        This method takes a part_df and goes and checks whether or not the data
-        we are trying to grab from the record_name column is consistent across
-        every component genertor from each record.
-
-        When record_name is "operational_status", we are not going to check for
-        consistency; instead we will grab the highest level of operational
-        status that is associated with each records' component generators. The
-        order of operational status is defined within the method as:
-        'existing', 'proposed', then 'retired'. For example if a plant_unit is
-        composed of two generators, and one of them is "existing" and another
-        is "retired" the entire plant_unit will be considered "existing".
-
-        Args:
-            part_df (pandas.DataFrame): dataframe containing records associated
-                with one plant part.
-            part_name (string): name of plant-part.
-
-        """
-        if record_name in part_df.columns:
-            logger.debug(f'{record_name} already here.. ')
-            return part_df
-
-        record_df = self.prep_plant_gen_df().copy()
-
-        # the base columns will be the id columns, plus the other two main ids
-        id_cols = PLANT_PARTS[part_name]['id_cols']
-        base_cols = id_cols + ['ownership', 'report_date']
-
-        if record_name != 'operational_status':
-            consistent_records = self.get_consistent_qualifiers(
-                record_df, base_cols, record_name)
-        if record_name == 'operational_status':
-            logger.debug(f'getting max {record_name}')
-            sorter = ['existing', 'proposed', 'retired']
-            # restric the number of columns in here to only include the ones we
-            # need, unlike get_consistent_qualifiers, dedup_on_category
-            # preserves all of the columns from record_df
-            record_df = record_df[base_cols + [record_name]]
-            consistent_records = self.dedup_on_category(
-                record_df, base_cols, record_name, sorter
-            )
-        non_nulls = consistent_records[
-            consistent_records[record_name].notnull()]
-        logger.debug(
-            f'merging in consistent {record_name}: {len(non_nulls)}')
-        return part_df.merge(consistent_records, how='left')
-
-    def label_true_granularities(self, drop_extra_cols=True, clobber=False):
-        """
-        Prep the table that denotes true_gran for all generators.
-
-        This method will generate a dataframe based on ``self.plant_gen_df``
-        that has boolean columns that denotes whether each plant-part is a true
-        or false granularity.
-
-=======
->>>>>>> 918619d5
         There are four main steps in this process:
           * For every combinations of plant-parts, count the number of unique
             types of peer plant-parts (see ``make_all_the_counts()`` for more
@@ -1149,7 +864,7 @@
             assign(report_year=lambda x: x.report_date.dt.year,
                    plant_id_report_year=lambda x: x.plant_id_pudl.astype(str)
                    + "_" + x.report_year.astype(str)).
-            # pipe(pudl.helpers.cleanstrings_snake, ['record_id_eia']).
+            pipe(pudl.helpers.cleanstrings_snake, ['record_id_eia']).
             # we'll eventually take this out... once Issue #20
             drop_duplicates(subset=['record_id_eia']).
             set_index('record_id_eia'))
@@ -1903,16 +1618,11 @@
     """
     Get the master unit list; generate it or get if from a file.
 
-    If you generate the MUL, it will be saved at the file path given.
-
     Args:
-        file_path_mul (pathlib.Path): where you want the master unit list to
-            live. Must be a compressed pickle file ('.pkl.gz').
+        file_path_mul (pathlib.Path)
         clobber (boolean): True if you want to regenerate the master unit list
             whether or not it is saved at the file_path_mul
     """
-    if '.pkl' not in file_path_mul.suffixes:
-        raise AssertionError(f"{file_path_mul} must be a pickle file")
     if not file_path_mul.is_file() or clobber:
         logger.info(
             f"Master unit list not found {file_path_mul}"
