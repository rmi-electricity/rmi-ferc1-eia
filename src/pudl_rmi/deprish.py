"""
Extract and transform steps for depreciation studies.

Catalyst has compiled depreciation studies for a project with the Rocky
Mountain Institue. These studies were compiled from Public Utility Commission
proceedings as well as the FERC Form 1 table.

how to run this module:
file_path_deprish = pathlib.Path().cwd().parent/'depreciation_rmi.xlsx'
sheet_name_deprish='Depreciation Studies Raw'
transformer = deprish.Transformer(
    deprish.Extractor(
        file_path=file_path_deprish,
        sheet_name=sheet_name_deprish
    ).execute())
deprish_df = transformer.execute()
deprish_asset_df = agg_to_idx(
    deprish_df,
    idx_cols=[x for x in IDX_COLS_DEPRISH if x not in ['ferc_acct', 'note']])
"""

import logging
from copy import deepcopy
import warnings
import pathlib

import pandas as pd
import numpy as np

import pudl
import pudl_rmi.make_plant_parts_eia as make_plant_parts_eia

logger = logging.getLogger(__name__)


INT_IDS = ['utility_id_ferc1', 'utility_id_pudl',
           'plant_id_pudl', 'report_year']

NA_VALUES = ["-", "—", "$-", ".", "_", "n/a", "N/A", "N/A $", "•", "*"]

IDX_COLS_DEPRISH = [
    'report_date',
    'plant_id_pudl',
    'plant_part_name',
    'ferc_acct',
    'utility_id_pudl',
    'data_source'
]

IDX_COLS_COMMON = [x for x in IDX_COLS_DEPRISH if x != 'plant_part_name']

# extract


class Extractor:
    """
    Extractor for turning excel based depreciation data into a dataframe.

    Note: this should be overhualed if/when we switch from storing the
    depreciation studies into a CSV. Also, if/when we integrate this into pudl,
    we need to think more seriously about where to store the excel sheet/CSV.
    Is it in pudl.package_data or do we store it through the datastore? If it
    felt stable would it be worthwhile to store via zendo?.. in which case we
    will want to use a datastore object to handle the path.
    """

    def __init__(self,
                 file_path,
                 sheet_name,
                 skiprows=0):
        """
        Initialize a for deprish.Extractor.

        Args:
            file_path (path-like)
            sheet_name (str, int): String used for excel sheet name or
                integer used for zero-indexed sheet location.
            skiprows (int): rows to skip in zero-indexed column location,
                default is 0.
        """
        self.file_path = file_path
        self.sheet_name = sheet_name
        self.skiprows = skiprows

    def execute(self):
        """Turn excel-based depreciation data into a dataframe."""
        logger.info(f"Reading the depreciation data from {self.file_path}")
        return (
            pd.read_excel(
                self.file_path,
                skiprows=self.skiprows,
                sheet_name=self.sheet_name,
                dtype={i: pd.Int64Dtype() for i in INT_IDS},
                na_values=NA_VALUES
            )
            # for some reason the read_excel is grabbing ALL OF THE COLUMNS
            # .... in the whole dang sheet
            .dropna(axis='columns', how='all')
            .dropna(axis='rows', how='all')
        )


class Transformer:
    """Transform class for cleaning depreciation study table."""

    def __init__(self, extract_df):
        """
        Initialize transform obect for cleaning depreciation study table.

        Args:
            extract_df (pandas.DataFrame): dataframe of extracted depreciation
                studies from ``Extractor.execute()``
        """
        # Note: should I pass in an instance of Extractor and make this call:
        # self.extract_df = extractor.execute()
        self.extract_df = extract_df

        self.tidy_df = None
        self.reshaped_df = None
        self.filled_df = None

    def execute(self, clobber=False, agg_cols=None):
        """
        Generate a transformed dataframe for the depreciation studies.

        Args:
            clobber (bool): if True and dataframe has already been generated,
                regenergate the datagframe.
            agg_cols (iterable): list of column names to aggregate on. Default
                is None, which defualts to: ['report_date', 'plant_id_pudl',
                'plant_part_name', 'ferc_acct', 'utility_id_pudl',
                'data_source', 'line_id', 'common', 'utility_name_ferc1']

        Returns:
            pandas.dataframe: depreciation study records that have been cleaned
            and nulls have been filled in.
        """
        self.tidy_df = self.early_tidy(clobber=clobber)
        self.reshaped_df = self.reshape(clobber=clobber)
        # value transform
        self.filled_df = self.fill_in(clobber=clobber)
        logger.info('agg-ing now')
        if agg_cols is None:
            agg_cols = ([x for x in IDX_COLS_DEPRISH if x not in ['ferc_acct']]
                        + ['line_id', 'common', 'utility_name_ferc1'])
        self.agg_by_plant_df = agg_to_idx(
            self.filled_df,
            idx_cols=agg_cols)
        return self.agg_by_plant_df

    def early_tidy(self, clobber=False):
        """Early transform type assignments and column assignments."""
        if clobber or self.tidy_df is None:
            # read in the depreciation sheet, assign types when required
            # we need the dtypes assigned early in this process because the
            # next steps involve splitting and filling in the null columns.
            self.tidy_df = (
                self.extract_df
                .pipe(pudl.helpers.convert_cols_dtypes,
                      'depreciation', name='depreciation')
                .pipe(self._convert_rate_cols)
                .assign(report_year=lambda x: x.report_date.dt.year)
                .pipe(pudl.helpers.simplify_strings, ['plant_part_name'])
                .pipe(add_ferc_acct_name)
                .pipe(assign_line_id)
                .pipe(self.fill_in_df, common_allocated=False)
<<<<<<< HEAD
=======
                .pipe(self.remove_ferc_acct_duplicates)
>>>>>>> 468df989
            )
        return self.tidy_df

    def reshape(self, clobber=False):
        """
        Structural transformations.

        Right now, this implements ``split_allocate_common()`` which grabs the
        common records out of the main df and associates relevant dat columns
        with the related non-common records. In the end, we have a table that
        has no more common rows and a few extra columns that have neatly
        associated the common rows' data. We may need different types of
        reshaping later, so this method is here to accumulate reshaping
        methods.
        """
        if clobber or self.reshaped_df is None:
            # common assn's: common id's w/ main id's
            self.common_assn = get_common_assn()

            data_cols = [
                'plant_balance', 'book_reserve', 'unaccrued_balance',
                'net_salvage', 'depreciation_annual_epxns'
            ]

            merged = deepcopy(self.tidy_df)
            for col in data_cols:
                allocated_df = self.split_allocate_common(split_col=col)
                new_cols = IDX_COLS_DEPRISH + [f"{col}_w_common"]
                merged = pd.merge(
                    merged,
                    allocated_df.drop_duplicates(IDX_COLS_DEPRISH)[new_cols],
                    on=IDX_COLS_DEPRISH,
                    validate='m:1',
                    how='left'
                )
            merged['common'] = np.where(
                merged.line_id.isin(
<<<<<<< HEAD
                    list(self.common_assn['line_id_common'].drop_duplicates())),
=======
                    list(self.common_assn['line_id_common']
                         .drop_duplicates())),
>>>>>>> 468df989
                True, False
            )
            self.reshaped_df = merged
        return self.reshaped_df

    def fill_in(self, clobber=False):
        """
        Clean % columns and fill in missing values.

        Args:
            clobber (bool): if True and dataframe has already been generated,
                regenergate the datagframe.

        Returns:
            pandas.DataFrame: depreciation study records that have been cleaned
            and nulls have been filled in.
        """
        if clobber or self.filled_df is None:
<<<<<<< HEAD
            self.filled_df = self.fill_in_df(
                self.reshape(), common_allocated=True)
=======
            filled_df = self.fill_in_df(
                deepcopy(self.reshape()),
                common_allocated=True,
            )
            self.filled_df = filled_df
>>>>>>> 468df989
        return self.filled_df

    def fill_in_df(self, df_to_fill, common_allocated):
        """
        Fill in depreciaion data of a specific dataframe.

        This method will enable filling in data earlier in the transform
        process, as well as at the standard 'fill_in' step. This enables
        filling in during the common plant allocation to use a more fleshed out
<<<<<<< HEAD
        unaccrued_balance, and then after the common plant allocation.
=======
        unaccrued_balance, and then

        Args:
            df_to_fill (pandas.DataFrame): depreciation table to fill in.
            common_allocated (boolean):
            which_plant_balance (string): Which plant balance column to be used
                during the filling in. Either 'plant_balance' or
                'plant_balance_w_common'. If this method is being run before
                the common plant allocation use 'plant_balance'. Default is
                'plant_balance_w_common'.
        """
        filled_df = deepcopy(df_to_fill)

        # then we need to do the actuall filling in
        filled_df = self._fill_in_assign(
            filled_df, common_allocated=common_allocated)
        return filled_df

    def _fill_in_assign(self, df_to_fill, common_allocated):
        """
        Calculate missing values in the depreciaion studies.
>>>>>>> 468df989

        This method does the filling in twice because these variables are
        related.

        Args:
            df_to_fill (pandas.DataFrame): depreciation table to fill in. This
                table should have cleaned rate columns (they should all be
                rates, not percentages) because we will use them.
<<<<<<< HEAD
            common_allocated (boolean):
=======
            common_allocated (boolean)
>>>>>>> 468df989
            which_plant_balance (string): Which plant balance column to be used
                during the filling in. Either 'plant_balance' or
                'plant_balance_w_common'. If this method is being run before
                the common plant allocation use 'plant_balance'. Default is
                'plant_balance_w_common'.
        """
        filled_df = deepcopy(df_to_fill)

<<<<<<< HEAD
        # we need to be able to fill in the native columns as well as those that
        # have been augmented via
=======
        # we need to be able to fill in the native columns as well as those
        # that have been augmented via
>>>>>>> 468df989
        if common_allocated:
            suffix = "_w_common"
        else:
            suffix = ""
        for _ in range(2):
            filled_df = filled_df.assign(
                net_salvage_rate=lambda x:
                    # first clean % v num, then net_salvage/book_value
                    x.net_salvage_rate.fillna(
<<<<<<< HEAD
                        x.net_salvage / x.book_reserve),
                reserve_rate=lambda x: x.reserve_rate.fillna(
                    x.book_reserve / x[f"plant_balance{suffix}"]),
            )
            filled_df[f'depreciation_annual_epxns{suffix}'] = (
                filled_df[f"depreciation_annual_epxns{suffix}"].fillna(
                    # is this correct? should it be unaccrued_balance?
                    filled_df.depreciation_annual_rate
                    * filled_df[f"plant_balance{suffix}"])
            )
            filled_df[f"net_salvage{suffix}"] = (
                filled_df[f"net_salvage{suffix}"].fillna(
                    filled_df.net_salvage_rate
                    * filled_df[f"book_reserve{suffix}"])
            )
            filled_df[f"book_reserve{suffix}"] = (
                filled_df[f"book_reserve{suffix}"].fillna(
                    filled_df[f"plant_balance{suffix}"] -
                    (filled_df[f"depreciation_annual_epxns{suffix}"]
                     * filled_df.remaining_life_avg))
            )
            filled_df[f"book_reserve{suffix}"] = (
                filled_df[f"book_reserve{suffix}"].fillna(
                    filled_df.net_salvage_rate *
                    filled_df[f"unaccrued_balance{suffix}"] -
                    filled_df[f"book_reserve{suffix}"])
            )

            filled_df[f"unaccrued_balance{suffix}"] = (  # is this correct?
                filled_df[f"unaccrued_balance{suffix}"].fillna(
                    filled_df[f"plant_balance{suffix}"] -
                    filled_df[f"book_reserve{suffix}"] -
                    filled_df[f"net_salvage{suffix}"])
            )
            filled_df[f"unaccrued_balance{suffix}"] = (
                filled_df[f"unaccrued_balance{suffix}"].fillna(
                    filled_df[f"plant_balance{suffix}"] *
                    filled_df.depreciation_annual_rate *
                    filled_df.remaining_life_avg)
=======
                        x[f"net_salvage{suffix}"] /
                        x[f"book_reserve{suffix}"]),
                reserve_rate=lambda x: x.reserve_rate.fillna(
                    x[f"book_reserve{suffix}"] / x[f"plant_balance{suffix}"]),
            )

            filled_df[f"depreciation_annual_epxns{suffix}"] = (
                filled_df[f"depreciation_annual_epxns{suffix}"].fillna(
                    filled_df.depreciation_annual_rate *
                    filled_df[f"plant_balance{suffix}"])
            )
            filled_df[f"net_salvage{suffix}"] = (
                filled_df[f"net_salvage{suffix}"].fillna(
                    filled_df.net_salvage_rate *
                    filled_df[f"book_reserve{suffix}"])
            )
            filled_df[f"unaccrued_balance{suffix}"] = (
                filled_df[f"unaccrued_balance{suffix}"].fillna(
                    filled_df[f"plant_balance{suffix}"] -
                    filled_df[f"book_reserve{suffix}"]
                    - filled_df[f"net_salvage{suffix}"])
>>>>>>> 468df989
            )
            filled_df[f"unaccrued_balance{suffix}"] = (
                filled_df[f"unaccrued_balance{suffix}"].fillna(
                    filled_df[f"plant_balance{suffix}"] *
                    filled_df['depreciation_annual_rate']
                    * filled_df['remaining_life_avg'])
            )
            filled_df[f"book_reserve{suffix}"] = (
                filled_df[f"book_reserve{suffix}"].fillna(
                    filled_df[f"plant_balance{suffix}"] -
                    (filled_df[f"depreciation_annual_epxns{suffix}"]
                     * filled_df.remaining_life_avg))
            )
            filled_df[f"book_reserve{suffix}"] = (
                filled_df[f"book_reserve{suffix}"].fillna(
                    (1 - filled_df.net_salvage_rate) *
                    filled_df[f"plant_balance{suffix}"]
                    - filled_df[f"unaccrued_balance{suffix}"])
            )

        return filled_df

    def _convert_rate_cols(self, tidy_df):
        """Convert percent columns to numeric."""
        to_num_cols = ['net_salvage_rate',
                       'reserve_rate',
                       'depreciation_annual_rate']
        for col in to_num_cols:
            tidy_df[col] = pd.to_numeric(tidy_df[col])

        # FERC data is reported in $1,000s. we want to convert everyting to $s
        cols_dollar = ['plant_balance', 'book_reserve',
                       'unaccrued_balance', 'net_salvage',
                       'depreciation_annual_epxns']

        tidy_df.loc[tidy_df.data_source == "FERC", cols_dollar] = (
            tidy_df.loc[tidy_df.data_source == "FERC", cols_dollar] * 1000)

        # convert % columns - which originally are a combination of whole
        # numbers of decimals (e.g. 88.2% would either be represented as
        # 88.2 or .882). Some % columns have boolean columns (ending in
        # type_pct) that we fleshed out to know wether the values were
        # reported as numbers or %s. There is one column that was easy to
        # clean by checking whether or not the value is greater than 1.
        tidy_df.loc[~tidy_df['net_salvage_rate_type_pct'],
                    'net_salvage_rate'] = (
            tidy_df.loc[~tidy_df['net_salvage_rate_type_pct'],
                        'net_salvage_rate'] * 100
        )
        tidy_df.loc[tidy_df['depreciation_annual_rate_type_pct'],
                    'depreciation_annual_rate'] = (
            tidy_df.loc[tidy_df['depreciation_annual_rate_type_pct'],
                        'depreciation_annual_rate'] / 100
        )
        tidy_df.loc[abs(tidy_df.reserve_rate) >= 1,
                    'reserve_rate'] = tidy_df.loc[
            abs(tidy_df.reserve_rate) >= 1, 'reserve_rate'] / 100
        logger.info(
            f"# of reserve_rate over 1 (100%): "
            f"{len(tidy_df.loc[abs(tidy_df.reserve_rate) >= 1])}. "
            "Higher #s here may indicate an issue with the original data "
            "or the fill_in method"
        )
        # get rid of the bool columns we used to clean % columns
        tidy_df = tidy_df.drop(
            columns=tidy_df.filter(like='num'))

        tidy_df['net_salvage_rate'] = (
            - tidy_df['net_salvage_rate'].abs()
        )
        tidy_df['net_salvage'] = - tidy_df['net_salvage'].abs()

        return tidy_df

    def remove_ferc_acct_duplicates(self, tidy_df):
        """
        Aggregate tidy_df based on `IDX_COLS_DEPRISH`.

        Ensure the data doesn't have unknown duplicates and then aggregate the
        records so there are no more remaining duplicates.

        Args:
            tidy_df (pandas.DataFrame):

        """
        known_dupes = [
            # KCP&L plants
            294, 306, 314, 534, 263, 335, 780, 389,
            # Wisconsin Electric Power Company
            756, 759, 775, 829, 839, 468,
            # Kansas City Empire
            458
        ]
        # grab the duplicates (only those that have plant_id_pudl's)
        # because those are the atomic records we will process
        dupes = tidy_df[
            tidy_df.duplicated(subset=IDX_COLS_DEPRISH, keep=False)
            & (tidy_df.plant_id_pudl.notnull())
        ]
        # we know there are a fair amount of duplicates from FERC.
        # there is nothing to do for these records besides squishing
        # them together
        # and we know about some duplicates that we are trying to fix
        unknown_dupes = dupes[
            (dupes.data_source != 'FERC')
            & (~dupes.plant_id_pudl.isin(known_dupes))
        ]
        if not unknown_dupes.empty:
            self.unknown_dupes = unknown_dupes
            raise AssertionError(
                "WARNING \n"
                f"Unknown duplicate records found: {len(unknown_dupes)}. "
                "Check depreciation study input file and/or `unknown_dupes`"
            )
        # okay now that we feel confident that we aren't going to loose data
        # let's aggregate away any remaining duplicates
        agg_cols = (IDX_COLS_DEPRISH + ['line_id', 'utility_name_ferc1'])
        tidy_df = agg_to_idx(tidy_df, idx_cols=agg_cols)
        return tidy_df

    def split_merge_common_records(self, split_col):
        """
        Split apart common records and merge back specific columns.

        Args:
            split_col (string): name of column

        Returns:
            pandas.DataFrame: the depreciation data with plant_balance_common,
                a count of instances of the common records and main records.

        """
<<<<<<< HEAD
        common_pb = self.get_common_plant_bal(split_col=split_col)
=======
        common_pb = self.get_common_split_col(split_col=split_col)
>>>>>>> 468df989

        deprish_w_c = (
            pd.merge(
                self.early_tidy(),
                common_pb,
                left_on=['line_id', 'ferc_acct'],
                right_on=['line_id_main', 'ferc_acct'],
                how='left',
                suffixes=('', '_common'),
                # validate='1:1'
            )
            .drop(columns=['line_id_main'])
        )
        # at this stage we have merged in the plant_balance of the common
        # records with their associated main depreciation records, so we can
        # remove the common records from the main depreciation table.
        # update: we're going to keep the common records in for RMI
        # deprish_w_c = deprish_w_c.loc[
        #    ~deprish_w_c.line_id.isin(common_pb.line_id_common.unique())]

        return deprish_w_c

    def get_common_split_col(self, split_col='plant_balance'):
        """Get common plant records and their associated plant balance."""
        # merge back in the ferc acct #
        common_assn_acct = (
            pd.merge(
                self.common_assn,
                self.early_tidy()[['line_id', 'ferc_acct']],
                left_on=['line_id_common'],
                right_on=['line_id'],
                how='outer',
                indicator=True
            )
            .drop(columns=['line_id'])
        )

        common_pb = (
            pd.merge(
                common_assn_acct,
                self.early_tidy()[['line_id', 'ferc_acct', split_col]],
                left_on=['line_id_common', 'ferc_acct'],
                right_on=['line_id', 'ferc_acct'],
                how='left'
            )
            .drop(columns=['line_id'])
            .drop_duplicates()
            .dropna(subset=['line_id_common', 'line_id_main', split_col])
            .pipe(self._count_common_assn)
            .groupby(['line_id_main', 'ferc_acct'], as_index=False)
            [[split_col]].sum()
        )
        return common_pb

    def _count_common_assn(self, common_pb):
        common_pb_w_counts = (
            common_pb
            .merge(
                (
                    common_pb.assign(count_common=1)
                    .groupby(['line_id_common', 'ferc_acct'], dropna=False)
                    [['count_common']].sum(min_count=1).reset_index()
                ),
                on=['line_id_common', 'ferc_acct']
            )
            .merge(
                (
                    common_pb.assign(count_main=1)
                    .groupby(['line_id_main', 'ferc_acct'], dropna=False)
                    [['count_main']].sum(min_count=1).reset_index()
                ),
                on=['line_id_main', 'ferc_acct']
            )
        )
        return common_pb_w_counts

    def split_allocate_common(self,
                              split_col='plant_balance'):
        """
        Split and allocate the common plant depreciation lines.

        The depreciations studies have common plant records sprinkled
        throughout, which represent the shared infrastructure (read capital in
        this context) of a plant with multiple units. Because we care about the
        sub-units of a plant, we don't actually care about the individual
        common records. We want to distribute the undepreciated plant balances
        associated with "common" records that pertain to no generation unit in
        particular, across all generation units, in proportion to each unit's
        own remaining plant balance.

        Args:
            split_col (string): column name of common records to split and
                allocate. Column must contain numeric data. Default
                'plant_balance'.
        """
        # the new  data col we are trying to generate
        new_data_col = f'{split_col}_w_common'
        deprish_w_c = self.split_merge_common_records(split_col=split_col)
        # split apart the common records from the main records.
        deprish_common = (deprish_w_c.loc[
            deprish_w_c.line_id.isin(self.common_assn.line_id_common.unique())]
            .assign(common=True))
        deprish_w_c = deprish_w_c.loc[
            ~deprish_w_c.line_id.isin(self.common_assn.line_id_common.unique())
        ]

        logger.info(
            f"Allocating common records for: {split_col}\n"
            f"   grabbed {len(deprish_common)} common reocrds and "
            f"{len(deprish_w_c)} atomic records. of total {len(deprish_w_c)}")
        simple_case_df = self.calc_common_portion_simple(
            deprish_w_c, split_col)
        edge_case_df = self.calc_common_portion_with_no_part_balance(
            deprish_w_c, split_col)
        deprish_w_common_allocated = pd.concat([simple_case_df, edge_case_df])
        # finally, calcuate the new column w/ the % of the total group. if
        # there is no common data, fill in this new data column with the og col
        deprish_w_common_allocated[new_data_col] = (
            deprish_w_common_allocated[f"{split_col}_common_portion"].fillna(0)
            + deprish_w_common_allocated[split_col].fillna(0))
        # add the common records back in
        deprish_w_common_allocated = pd.concat(
            [deprish_w_common_allocated.assign(common=False),
             deprish_common.assign(common=True)])

        if len(deprish_w_common_allocated) != (
                len(deprish_w_c) + len(deprish_common)):
            raise AssertionError(
                "smh.. the number of alloacted records "
                f"({len(deprish_w_common_allocated)}) don't match the "
                f"original records ({len(deprish_w_c)})... "
                "so something went wrong here."
            )
        df_w_check = self._check_common_allocation(
            deprish_w_common_allocated, split_col, new_data_col)

        # return deprish_w_common_allocated
        return df_w_check

    def calc_common_portion_simple(self, deprish_w_c, split_col):
        """
        Generate the portion of the common plant based on the split_col.

        Most of the deprecation records have data in our default ``split_col``
        (which is ``plant_balance``). For these records, calculating the
        portion of the common records to allocate to each plant-part is simple.
        This method calculates the portion of the common plant balance that
        should be allocated to each plant-part/ferc_acct records based on the
        ratio of each records' plant balance compared to the total
        plant/ferc_acct plant balance.
        """
        weight_col = 'unaccrued_balance'
        # because we are using a weight_col that might be filled in we're going
        # to fill it in, but drop all the other columns and merge them back in
        # after we are done using the weight_col
<<<<<<< HEAD

=======
        # filled_df = (self.fill_in_df(deprish_w_c, common_allocated=False)
        #     [IDX_COLS_DEPRISH + [weight_col, f'{split_col}{common_suffix}']]
        # )
>>>>>>> 468df989
        # exclude the nulls and the 0's
        simple_case_df = deprish_w_c[
            (deprish_w_c[weight_col].notnull()) & (
                deprish_w_c[weight_col] != 0)
        ]
        logger.debug(
            f"We are calculating the common portion for {len(simple_case_df)} "
            f"records w/ {weight_col}")

        # we want to know the sum of the potential split_cols for each ferc1
        # option
        gb_df = (
            simple_case_df
            .groupby(by=IDX_COLS_COMMON, dropna=False)
            [[weight_col]].sum(min_count=1).reset_index()
        )

        df_w_tots = (
            pd.merge(
                simple_case_df,
                gb_df,
                on=IDX_COLS_COMMON,
                how='left',
                suffixes=("", "_sum"))
        )

        df_w_tots[f"{weight_col}_ratio"] = (
            df_w_tots[weight_col] / df_w_tots[f"{weight_col}_sum"]
        )

        # the default way to calculate each plant sub-part's common plant
        # portion is to multiply the ratio (calculated above) with the total
        # common plant balance for the plant/ferc_acct group.
        df_w_tots[f"{split_col}_common_portion"] = (
            df_w_tots[f'{split_col}_common']
            * df_w_tots[f"{weight_col}_ratio"])

        return df_w_tots

    def calc_common_portion_with_no_part_balance(self,
                                                 deprish_w_c,
                                                 split_col):
        """
        Calculate portion of common when ``split_col`` is null.

        There are a handfull of records where there is ``split_col`` values
        from the common records, but the ``split_col`` for that plant sub-part
        is null. In these cases, we still want to check if we need to assocaite
        a portion of the common ``split_col`` should be broken up based on the
        number of other records that the common value is assocaitd with
        (within the group of the ``IDX_COLS_COMMON``). We check to see if
        there are other plant sub-parts in the common plant grouping that have
        non-zero/non-null ``split_col`` - if they do then we don't assign the
        common portion to these records because their record relatives will be
        assigned the full common porportion in the
        ``calc_common_portion_simple()``.
        """
        weight_col = 'unaccrued_balance'
<<<<<<< HEAD
=======
        filled_df = self.fill_in_df(
            deprish_w_c, common_allocated=False)
>>>>>>> 468df989
        # there are a handfull of records which have no plant balances
        # but do have common plant_balances.
        edge_case_df = deprish_w_c[
            (deprish_w_c[weight_col].isnull()) | (deprish_w_c[weight_col] == 0)
        ]

        logger.debug(
            f"We are calculating the common portion for {len(edge_case_df)} "
            f"records w/o {split_col}")

        # for future manipliations, we want a count of the number of records
        # within each group and have a bool column that lets us know whether or
        # not any of the records in a group have a plant balance
        edge_case_count = (
            deprish_w_c
            .assign(
                plant_bal_count=1,
                plant_bal_any=np.where(
                    deprish_w_c.plant_balance > 0,
                    True, False)
            )
            .groupby(by=IDX_COLS_COMMON, dropna=False)
            .agg({'plant_bal_count': 'count',
                  'plant_bal_any': 'any'})
        )
        edge_case_df = pd.merge(
            edge_case_df,
            edge_case_count.reset_index(),
            on=IDX_COLS_COMMON,
            how='left'
        )
        # if there is no other plant records with plant balances in the same
        # plant/ferc_acct group (denoted by the plant_bal_any column), we split
        # the plant balance evenly amoung the records using plant_bal_count.
        # if there are other plant sub part records with plant balances, the
        # common plant balance will already be distributed amoung those records
        edge_case_df[f"{split_col}_common_portion"] = np.where(
            ~edge_case_df['plant_bal_any'],
            (edge_case_df[f'{split_col}_common'] /
             edge_case_df['plant_bal_count']),
            np.nan
        )

        return edge_case_df

    def _check_common_allocation(self,
                                 df_w_tots,
                                 split_col,
                                 new_data_col):
        """Check to see if the common plant allocation was effective."""
        weight_col = 'unaccrued_balance'
        calc_check = (
            df_w_tots
            # .groupby(by=IDX_COLS_DEPRISH, dropna=False)
            .groupby(by=IDX_COLS_COMMON, dropna=False)
            [[f"{weight_col}_ratio", f"{split_col}_common_portion"]]
            .sum(min_count=1)
            .add_suffix("_check")
            .reset_index()
        )
        df_w_tots = pd.merge(
            df_w_tots, calc_check, on=IDX_COLS_COMMON, how='outer'
        )

        df_w_tots[f"{split_col}_common_portion_check"] = np.where(
            (df_w_tots[split_col].isnull() &
             df_w_tots[f"{split_col}_common"].notnull()),
            df_w_tots[f"{split_col}_common_portion"] *
            df_w_tots["plant_bal_count"],
            df_w_tots[f"{split_col}_common_portion_check"]
        )

        # sum up all of the slices of the plant balance column.. these will be
        # used in the logs/asserts below
        plant_balance_og = df_w_tots[split_col].sum()
        plant_balance_w_common = df_w_tots[new_data_col].sum()
        logger.info(
            f"The resulting {split_col} allocated is "
            f"{plant_balance_w_common / plant_balance_og:.02%} of the original"
        )

        if plant_balance_w_common / plant_balance_og < .99:
            warnings.warn(
                f"ahhh the {split_col} allocation is off. The {split_col}"
                f"_w_common is {plant_balance_w_common/plant_balance_og:.02%} "
                f"of the original. og {plant_balance_og:.3} vs new: "
                f"{plant_balance_w_common:.3}"
            )

        plant_balance_atomic = df_w_tots[~df_w_tots.common][split_col].sum()
        plant_balance_c = df_w_tots[df_w_tots.common][split_col].sum()
        if (plant_balance_atomic + plant_balance_c) / plant_balance_og < .99:
            warnings.warn(
                "well something went wrong here. even before proportionally "
                "assigning the common plant balance, the plant balance + "
                "common doesn't add up."
            )

        if len(df_w_tots) != len(self.early_tidy()):
            warnings.warn(
                'ahhh we have a problem here with the number of records being '
                f'generated {len(self.early_tidy())} og vs {len(df_w_tots)}'
            )

        bad_ratio_check = (df_w_tots[~df_w_tots[f'{weight_col}_ratio_check']
                                     .round(0).isin([1, 0, np.NaN])])
        if not bad_ratio_check.empty:
            self.bad_ratio_check = bad_ratio_check
            warnings.warn(
                f"why would you do this?!?! there are {len(bad_ratio_check)} "
                f"records that are not passing our {split_col} check. "
                "The common records are being split and assigned incorrectly. "
            )
        # check for records w/ associated common plant balance
        no_common = df_w_tots[
            (df_w_tots[f"{split_col}_common"].isnull()
             & (df_w_tots[split_col].notnull()))
<<<<<<< HEAD
            & (~np.isclose(df_w_tots[split_col],
                           df_w_tots[f"{split_col}_w_common"]))
=======
            & (df_w_tots[split_col] != df_w_tots[f"{split_col}_w_common"])
>>>>>>> 468df989
            & (~df_w_tots.common)
        ]
        if not no_common.empty:
            self.no_common = no_common
            warnings.warn(
                f"Ack! We have {len(no_common)} records that have no common "
                f"{split_col} but the og {split_col} is different than "
                f"the {new_data_col}"
            )
        return df_w_tots


def agg_to_idx(deprish_df, idx_cols):
    """
    Aggregate the depreciation data to the asset level.

    The depreciation data is reported at the plant-part and ferc_acct level.

    Args:
        deprish_df (pandas.DataFrame): table of depreciation data at the
            plant_part_name/ferc_acct level. Result of
            `Transformer().execute()`.
        idx_cols (iterable): list of column names to aggregate on.

    Returns:
        pandas.DataFrame: table of depreciation data scaled down to the asset
        level. This functionally removes the granularity of the FERC account #.

    """
    logger.info(f"aggregating to: {idx_cols}")
    # prep for the groupby:
    # we have to break out the columns that need to be summed and the columns
    # which needs to be run through a weighted average aggregation for two
    # reasons. we need to insert the min_count=1 for the summed columns so we
    # don't end up with a bunch of 0's when it should be nulls. and because
    # there isn't a built in weighted average gb.agg function, so we need to
    # run it through our own.

    # sum agg section
    # enumerate sum cols
    sum_cols = [
        'plant_balance', 'book_reserve', 'unaccrued_balance',
        'net_salvage', 'depreciation_annual_epxns']
    if 'plant_balance_w_common' in deprish_df.columns:
<<<<<<< HEAD
        sum_cols = [f"{x}_w_common" for x in sum_cols] + sum_cols
=======
        sum_cols = sum_cols + [f"{x}_w_common" for x in sum_cols]
>>>>>>> 468df989
    # aggregate..
    deprish_asset = deprish_df.groupby(by=idx_cols, dropna=False)[
        sum_cols].sum(min_count=1)

    # weighted average agg section
    # enumerate wtavg cols
    avg_cols = ['service_life_avg', 'remaining_life_avg'] + \
        [x for x in deprish_df.columns
         if '_rate' in x and 'rate_type_pct' not in x]
    # prep dict with col to average (key) and col to weight on (value)
    # in this case we always want to weight based on unaccrued_balance
    wtavg_cols = {}
    for col in avg_cols:
        wtavg_cols[col] = 'unaccrued_balance'
    # aggregate..
    for data_col, weight_col in wtavg_cols.items():
        deprish_asset = (
            deprish_asset.merge(
                make_plant_parts_eia.weighted_average(
                    deprish_df,
                    data_col=data_col,
                    weight_col=weight_col,
                    by_col=idx_cols),
                # .rename(columns={data_col: f"{data_col}_wt"})
                how='outer', on=idx_cols))

    if 'plant_balance_w_common' in deprish_df.columns:
        deprish_asset = deprish_asset.assign(
            remaining_life_avg=lambda x:
                x.unaccrued_balance / x.depreciation_annual_epxns,
            plant_balance_w_common_check=lambda x:
                x.book_reserve + x.unaccrued_balance,
            plant_balance_diff_check=lambda x:
                x.plant_balance_w_common_check / x.plant_balance_w_common,
        )

    return deprish_asset


def fill_in_tech_type(gens):
    """
    Fill in the generators' tech type based on energy source and prime mover.

    Args:
        gens (pandas.DataFrame): generators_eia860 table
    """
    # back fill the technology type
    idx_es_pm_tech = [
        'energy_source_code_1', 'prime_mover_code', 'technology_description'
    ]
    es_pm = ['energy_source_code_1', 'prime_mover_code']
    gens_f_pm_t = (
        gens.groupby(idx_es_pm_tech)
        [['plant_id_eia']].count().add_suffix('_count').reset_index()
    )

    logger.info(
        f"{len(gens_f_pm_t[gens_f_pm_t.duplicated(subset=es_pm)])} "
        "duplicate tech type mappings")
    tech_type_map = (
        gens_f_pm_t.sort_values('plant_id_eia_count', ascending=False)
        .drop_duplicates(subset=es_pm)
        .drop(columns=['plant_id_eia_count']))

    gens = (
        pd.merge(
            gens,
            tech_type_map,
            on=es_pm,
            how='left',
            suffixes=("", "_map"),
            validate="m:1"
        )
        .assign(technology_description=lambda x:
                x.technology_description.fillna(x.technology_description_map))
        .drop(columns=['technology_description_map'])
    )

    no_tech_type = gens[gens.technology_description.isnull()]
    logger.info(
        f"{len(no_tech_type)/len(gens):.01%} of generators don't map to tech "
        "types"
    )
    return gens

######################
# Line ID Generation #
######################


def get_ferc_acct_type_map(file_path):
    """Grab the mapping of the FERC Account numbers to names."""
    ferc_acct_map = (
        pd.read_csv(file_path, dtype={'ferc_acct': pd.StringDtype()})
    )
    return ferc_acct_map


def add_ferc_acct_name(tidy_df):
    """Add the FERC Account name into the tidied deprecation table."""
    file_path_ferc_acct_names = (
        pathlib.Path().cwd().parent / 'inputs' / 'ferc_acct_names.csv')
    ferc_acct_names = get_ferc_acct_type_map(
        file_path_ferc_acct_names)
    # ensure the ferc_acct column is a string, otherwise the string
    # manipliations won't work
    tidy_df = tidy_df.astype({'ferc_acct': pd.StringDtype()})
    # break out the float-y decimals in the ferc acct col into a sub column
    tidy_df[['ferc_acct_main', 'ferc_acct_sub']] = (
        tidy_df.astype({'ferc_acct': pd.StringDtype()})
        .ferc_acct.str.split('.', expand=True))
    tidy_df = (
        pd.merge(
            tidy_df,
            ferc_acct_names[['ferc_acct', 'ferc_acct_name']],
            left_on=['ferc_acct_main'],
            right_on=['ferc_acct'],
            suffixes=('', '_merge'),
            how='left',
            validate='m:1'
        )
    )
    logger.info(
        f"Added {len(tidy_df[tidy_df.ferc_acct_name.notnull()])} "
        "ferc_acct_name's out of "
        f"{len(tidy_df[tidy_df.ferc_acct.notnull()])} options"
    )
    return tidy_df


def assign_line_id(df):
    """Make a composite id column."""
    df = df.assign(
        line_id=lambda x:
        x.report_date.dt.year.astype(pd.Int64Dtype()).map(str) + "_" +
        x.plant_id_pudl.map(str) + "_" +
        x.plant_part_name.map(str).str.lower() + "_" +
        x.ferc_acct_name.fillna("").str.lower() + "_" +
        # x.note.fillna("") + "_" +
        x.utility_id_pudl.map(str) + "_" +
        x.data_source.fillna("")
    )
    return df

#################################
# Common Association & Labeling #
#################################


def get_common_assn():
    """
    Get stored common plant assocations.

    Grab the mannunal overrides that RMI has compiled and reshape them a bit.

    Returns:
        pandas.DataFrame: table with two columns - line_id_common and
        line_id_main - which coorespond to the common record ID and the
        associated main record ID. Some common records are associated with
        multiple main records and thus are repeted.
    """
    # grab the mannually labeled common records
    path_common_dc = (
        pathlib.Path().cwd().parent / 'outputs' / 'deprish_cleaned.xlsx')
    common_mannual = (
        pd.read_excel(
            path_common_dc,
            skiprows=0,
            sheet_name='common_labeling',
            dtype={i: pd.Int64Dtype() for i in INT_IDS},
        )
    )

    logger.info(
        "overriding auto-generated common associations with "
        f"{len(common_mannual[common_mannual.manual_textjoin.notnull()])} "
        "mannual associations"
    )
    common_mannual = (
        common_mannual.assign(
            line_id_main_mannual=lambda x:
                x.manual_textjoin.fillna(x.line_id_main_all))
    )
    common_mannual = common_mannual.astype({'common': pd.BooleanDtype()})
    # grab only the commons
    common_mannual = common_mannual[common_mannual.common]
    common_mannual = common_mannual.rename(
        columns={'line_id': 'line_id_common'})
    # break out the one-cell list into many columns
    melt_cols = common_mannual.line_id_main_mannual.str.split(
        pat='; ', expand=True)
    common_mannual.loc[:, list(melt_cols.columns)] = melt_cols
    # melt the many columns into a skinny table
    common_skinny = (
        common_mannual.melt(
            id_vars=['line_id_common'],
            value_vars=list(melt_cols.columns),
            value_name='line_id_main',
        )
        .drop(columns=['variable'])
    )
    # remove the nulls and empties
    # these exist because the melt_cols have
    # to be as many as the largest number of "main"
    # records should be associated w/ the common line
    common_skinny = common_skinny[
        common_skinny.line_id_main.notnull()
        & (common_skinny.line_id_main != '')
    ]
    logger.info(f"grabbed {len(common_skinny)} common records")
    return common_skinny


def make_common_assn_labeling(pudl_out, file_path_deprish, transformer=None):
    """
    Grab the tidy common plant assn and convert into a human-readable version.

    Args:
        pudl_out (pudl.output.pudltabl.PudlTabl): A PUDL output object that
            will be used to generate a aggregated table with plant records.
        file_path_deprish (path-like): path to the compiled depreciation
            studies. If transformer is passed, file_path_deprish can be None.
            Typically stored in: {repo_directory}/inputs/depreciation_rmi.xlsx
        transformer (deprish.Transformer): depreciation transformer for
            Default is None. If None, the transfomer will be generated with
            file_path_deprish.

    Returns:
        pandas.DataFrame: table mirroring RMI depreciation modeling spreadsheet
            section for generating mannual overrides for common plant
            associations.
    """
    common_assn = get_common_assn()
    common_assn_wide = transform_common_assn_for_labeling(common_assn)
    if transformer is None:
        # create a transformer object to process the extracted data
        transformer = Transformer(
            extract_df=Extractor(
                file_path=file_path_deprish,
                sheet_name=0).execute()
        )

    plants_pudl = get_plant_pudl_info(pudl_out)
    common_labeling = (
        pd.merge(
            agg_to_idx(
                transformer.early_tidy(),
                idx_cols=['line_id', 'utility_name_ferc1'] +
                [x for x in IDX_COLS_DEPRISH if x != 'ferc_acct']),
            plants_pudl,
            on=['plant_id_pudl', 'report_date'],
            how='left',
            validate='m:1',
            suffixes=('', '_eia')
        )
        .set_index(['line_id'])
        .assign(common=pd.NA)
        .merge(
            common_assn_wide,
            right_index=True,
            left_index=True,
            how='outer',
            indicator=True
        )
        .assign(
            common=lambda x: np.where(
                x._merge == 'both', True, False),
            ignore=pd.NA,
            plant_id_pudl_off=pd.NA
        )
        .drop(columns=['_merge'])
    )
    common_labeling = (
        common_labeling.assign(
            line_id_main_all=lambda l: np.where(
                l.line_id_main_1.notnull(), l.line_id_main_1, ""))
    )
    for col in [x for x in common_labeling.filter(like='line_id_main')
                if x != 'line_id_main_all' and x != 'line_id_main_1']:
        common_labeling = common_labeling.assign(
            line_id_main_all=lambda l: np.where(
                l[col].notnull(),
                l.line_id_main_all + "; " + l[col], l.line_id_main_all))

    common_labeling.index.name = 'line_id'
    return common_labeling


def get_plant_pudl_info(pudl_out):
    """
    Grab info about plants, aggregated to plant_id_pudl/report_date.

    Args:
        pudl_out (pudl.output.pudltabl.PudlTabl): A PUDL output object that
            will be used to generate a aggregated table with plant records.
    """
    plants_pudl = (
        pudl_out.gens_eia860()
        .assign(count='place_holder')
        .sort_values(['plant_name_eia', 'state'])
        .groupby(['plant_id_pudl', 'report_date'], as_index=False)
        # Must use .join because x.unique() arrays are not hashable
        .agg(
            {'plant_id_eia':
             lambda x: '; '.join([str(x) for x in x.unique() if x]),
             'generator_id': lambda x: '; '.join(x.unique()),
             'count': lambda x: x.count(),
             'capacity_mw': lambda x: x.sum(min_count=1),
             'plant_name_eia': lambda x: x.iloc[0],
             'state': lambda x: x.iloc[0],
             'operational_status':
             lambda x: '; '.join([x for x in x.unique() if x]),
             'fuel_type_code_pudl':
             lambda x: '; '.join([x for x in x.unique() if x]),
             })
        .astype({'plant_id_pudl': 'Int64'})
    )
    return plants_pudl


def transform_common_assn_for_labeling(common_assn):
    """
    Convert the skinny common assn into a wide version for mannual labeling.

    Args:
        common_assn (pandas.DataFrame): skinny association table with two
            columns: line_id_common & line_id_main.
    Return:
        pandas.DataFrame:

    """
    common_assn = common_assn.sort_values(['line_id_common'])
    to_array = (
        common_assn.groupby('line_id_common')
        ['line_id_main'].unique().tolist()
    )
    new_df = (
        pd.DataFrame(to_array)
        .set_index(np.array(common_assn['line_id_common'].unique()))
    )
    common_assn_wide = new_df.rename(
        columns={n: 'line_id_main_' + str(n + 1) for n in new_df.columns})
    return common_assn_wide


##############################
# Default Common Association #
##############################


def make_default_common_assn(file_path_deprish):
    """
    Generate default common associations.

    Grab the compiled depreciation data, get the default common records which
    have 'common' in their name, make associations with the non-common records
    based on IDX_COLS_COMMON.
    """
    transformer = Transformer(
        extract_df=Extractor(file_path=file_path_deprish,
                             sheet_name=0).execute()
    )
    # assume common plant records based on the plant_part_name
    deprish_df = (
        transformer.early_tidy()
        .assign(
            common=lambda x:
            x.plant_part_name.fillna(
                'fake name so the col wont be null')
            .str.contains('common|comm')
        )
    )

    # if there is no plant_id_pudl, there will be no plant for the common
    # record to be allocated across, so for now we need to assume these
    # records are not common
    deprish_c_df = deprish_df.loc[
        deprish_df.common & deprish_df.plant_id_pudl.notnull()
    ]
    deprish_df = deprish_df.loc[
        ~deprish_df.common | deprish_df.plant_id_pudl.isnull()]

    common_assn = (
        pd.merge(
            deprish_c_df,
            deprish_df,
            how='left',
            on=IDX_COLS_COMMON,
            suffixes=("_common", "_main")
        )
        .filter(like='line')
        .sort_values(['line_id_common'])
        .drop_duplicates()
    )
    return common_assn<|MERGE_RESOLUTION|>--- conflicted
+++ resolved
@@ -164,10 +164,7 @@
                 .pipe(add_ferc_acct_name)
                 .pipe(assign_line_id)
                 .pipe(self.fill_in_df, common_allocated=False)
-<<<<<<< HEAD
-=======
                 .pipe(self.remove_ferc_acct_duplicates)
->>>>>>> 468df989
             )
         return self.tidy_df
 
@@ -205,12 +202,7 @@
                 )
             merged['common'] = np.where(
                 merged.line_id.isin(
-<<<<<<< HEAD
                     list(self.common_assn['line_id_common'].drop_duplicates())),
-=======
-                    list(self.common_assn['line_id_common']
-                         .drop_duplicates())),
->>>>>>> 468df989
                 True, False
             )
             self.reshaped_df = merged
@@ -229,16 +221,11 @@
             and nulls have been filled in.
         """
         if clobber or self.filled_df is None:
-<<<<<<< HEAD
-            self.filled_df = self.fill_in_df(
-                self.reshape(), common_allocated=True)
-=======
             filled_df = self.fill_in_df(
                 deepcopy(self.reshape()),
                 common_allocated=True,
             )
             self.filled_df = filled_df
->>>>>>> 468df989
         return self.filled_df
 
     def fill_in_df(self, df_to_fill, common_allocated):
@@ -248,9 +235,6 @@
         This method will enable filling in data earlier in the transform
         process, as well as at the standard 'fill_in' step. This enables
         filling in during the common plant allocation to use a more fleshed out
-<<<<<<< HEAD
-        unaccrued_balance, and then after the common plant allocation.
-=======
         unaccrued_balance, and then
 
         Args:
@@ -272,7 +256,6 @@
     def _fill_in_assign(self, df_to_fill, common_allocated):
         """
         Calculate missing values in the depreciaion studies.
->>>>>>> 468df989
 
         This method does the filling in twice because these variables are
         related.
@@ -281,11 +264,7 @@
             df_to_fill (pandas.DataFrame): depreciation table to fill in. This
                 table should have cleaned rate columns (they should all be
                 rates, not percentages) because we will use them.
-<<<<<<< HEAD
-            common_allocated (boolean):
-=======
             common_allocated (boolean)
->>>>>>> 468df989
             which_plant_balance (string): Which plant balance column to be used
                 during the filling in. Either 'plant_balance' or
                 'plant_balance_w_common'. If this method is being run before
@@ -294,13 +273,8 @@
         """
         filled_df = deepcopy(df_to_fill)
 
-<<<<<<< HEAD
-        # we need to be able to fill in the native columns as well as those that
-        # have been augmented via
-=======
         # we need to be able to fill in the native columns as well as those
         # that have been augmented via
->>>>>>> 468df989
         if common_allocated:
             suffix = "_w_common"
         else:
@@ -310,47 +284,6 @@
                 net_salvage_rate=lambda x:
                     # first clean % v num, then net_salvage/book_value
                     x.net_salvage_rate.fillna(
-<<<<<<< HEAD
-                        x.net_salvage / x.book_reserve),
-                reserve_rate=lambda x: x.reserve_rate.fillna(
-                    x.book_reserve / x[f"plant_balance{suffix}"]),
-            )
-            filled_df[f'depreciation_annual_epxns{suffix}'] = (
-                filled_df[f"depreciation_annual_epxns{suffix}"].fillna(
-                    # is this correct? should it be unaccrued_balance?
-                    filled_df.depreciation_annual_rate
-                    * filled_df[f"plant_balance{suffix}"])
-            )
-            filled_df[f"net_salvage{suffix}"] = (
-                filled_df[f"net_salvage{suffix}"].fillna(
-                    filled_df.net_salvage_rate
-                    * filled_df[f"book_reserve{suffix}"])
-            )
-            filled_df[f"book_reserve{suffix}"] = (
-                filled_df[f"book_reserve{suffix}"].fillna(
-                    filled_df[f"plant_balance{suffix}"] -
-                    (filled_df[f"depreciation_annual_epxns{suffix}"]
-                     * filled_df.remaining_life_avg))
-            )
-            filled_df[f"book_reserve{suffix}"] = (
-                filled_df[f"book_reserve{suffix}"].fillna(
-                    filled_df.net_salvage_rate *
-                    filled_df[f"unaccrued_balance{suffix}"] -
-                    filled_df[f"book_reserve{suffix}"])
-            )
-
-            filled_df[f"unaccrued_balance{suffix}"] = (  # is this correct?
-                filled_df[f"unaccrued_balance{suffix}"].fillna(
-                    filled_df[f"plant_balance{suffix}"] -
-                    filled_df[f"book_reserve{suffix}"] -
-                    filled_df[f"net_salvage{suffix}"])
-            )
-            filled_df[f"unaccrued_balance{suffix}"] = (
-                filled_df[f"unaccrued_balance{suffix}"].fillna(
-                    filled_df[f"plant_balance{suffix}"] *
-                    filled_df.depreciation_annual_rate *
-                    filled_df.remaining_life_avg)
-=======
                         x[f"net_salvage{suffix}"] /
                         x[f"book_reserve{suffix}"]),
                 reserve_rate=lambda x: x.reserve_rate.fillna(
@@ -372,7 +305,6 @@
                     filled_df[f"plant_balance{suffix}"] -
                     filled_df[f"book_reserve{suffix}"]
                     - filled_df[f"net_salvage{suffix}"])
->>>>>>> 468df989
             )
             filled_df[f"unaccrued_balance{suffix}"] = (
                 filled_df[f"unaccrued_balance{suffix}"].fillna(
@@ -505,11 +437,7 @@
                 a count of instances of the common records and main records.
 
         """
-<<<<<<< HEAD
-        common_pb = self.get_common_plant_bal(split_col=split_col)
-=======
         common_pb = self.get_common_split_col(split_col=split_col)
->>>>>>> 468df989
 
         deprish_w_c = (
             pd.merge(
@@ -665,13 +593,9 @@
         # because we are using a weight_col that might be filled in we're going
         # to fill it in, but drop all the other columns and merge them back in
         # after we are done using the weight_col
-<<<<<<< HEAD
-
-=======
         # filled_df = (self.fill_in_df(deprish_w_c, common_allocated=False)
         #     [IDX_COLS_DEPRISH + [weight_col, f'{split_col}{common_suffix}']]
         # )
->>>>>>> 468df989
         # exclude the nulls and the 0's
         simple_case_df = deprish_w_c[
             (deprish_w_c[weight_col].notnull()) & (
@@ -730,11 +654,8 @@
         ``calc_common_portion_simple()``.
         """
         weight_col = 'unaccrued_balance'
-<<<<<<< HEAD
-=======
         filled_df = self.fill_in_df(
             deprish_w_c, common_allocated=False)
->>>>>>> 468df989
         # there are a handfull of records which have no plant balances
         # but do have common plant_balances.
         edge_case_df = deprish_w_c[
@@ -852,12 +773,7 @@
         no_common = df_w_tots[
             (df_w_tots[f"{split_col}_common"].isnull()
              & (df_w_tots[split_col].notnull()))
-<<<<<<< HEAD
-            & (~np.isclose(df_w_tots[split_col],
-                           df_w_tots[f"{split_col}_w_common"]))
-=======
             & (df_w_tots[split_col] != df_w_tots[f"{split_col}_w_common"])
->>>>>>> 468df989
             & (~df_w_tots.common)
         ]
         if not no_common.empty:
@@ -902,11 +818,7 @@
         'plant_balance', 'book_reserve', 'unaccrued_balance',
         'net_salvage', 'depreciation_annual_epxns']
     if 'plant_balance_w_common' in deprish_df.columns:
-<<<<<<< HEAD
-        sum_cols = [f"{x}_w_common" for x in sum_cols] + sum_cols
-=======
         sum_cols = sum_cols + [f"{x}_w_common" for x in sum_cols]
->>>>>>> 468df989
     # aggregate..
     deprish_asset = deprish_df.groupby(by=idx_cols, dropna=False)[
         sum_cols].sum(min_count=1)
