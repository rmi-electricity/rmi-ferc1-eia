--- conflicted
+++ resolved
@@ -93,15 +93,6 @@
         # TODO: This is a bit of a placeholder riht now. I'd like to make
         # functions like the get_master_unit_list_eia for each of these
         # components. Right now, the pickled outputs are expected to be there.
-<<<<<<< HEAD
-        self.plant_parts_eia_raw = (
-            make_plant_parts_eia.get_master_unit_list_eia(file_path_mul))
-        # right now we need both the steam table and the ferc1_eia connection
-        # because mostly
-        self.steam_cleaned_ferc1_raw = pd.read_pickle(
-            file_path_steam_ferc1, compression='gzip')
-=======
->>>>>>> 9d27e899
         self.connects_ferc1_eia = pd.read_pickle(
             file_path_ferc1_eia, compression='gzip')
         self.connects_deprish_eia_raw = pd.read_pickle(
@@ -167,10 +158,6 @@
             self._prep_info_from_parts_compiler_eia()
 
             self._prep_plant_parts_eia()
-<<<<<<< HEAD
-            self._prep_steam_cleaned_ferc1()
-=======
->>>>>>> 9d27e899
             self._prep_connects_deprish_eia()
 
             self.inputs_prepped = True
