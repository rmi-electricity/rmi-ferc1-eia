--- conflicted
+++ resolved
@@ -101,26 +101,6 @@
         self.plant_parts_train_df = None
         self.steam_train_df = None
 
-<<<<<<< HEAD
-=======
-    def get_plant_parts_full(self, clobber=False):
-        """Get the full master unit list."""
-        if clobber or self.plant_parts_df is None:
-            self.plant_parts_df = (
-                make_plant_parts_eia.get_master_unit_list_eia(
-                    self.file_path_mul,
-                    pudl_out=self.pudl_out
-                )
-                .assign(
-                    plant_id_report_year_util_id=lambda x:
-                        x.plant_id_report_year + "_" +
-                        x.utility_id_pudl.map(str))
-                .astype({'installation_year': 'float'})
-                .pipe(pudl.helpers.cleanstrings_snake, ['appro_record_id_eia'])
-            )
-        return self.plant_parts_df
-
->>>>>>> c03efaa0
     def get_plant_parts_true(self, clobber=False):
         """Get the master unit list with only the unique granularities."""
         # We want only the records of the master unit list that are "true
