"""
Connect FERC1 Steam table to EIA's master unit list via record linkage.

FERC plant records are reported... kind of messily. In the same table there are
records that are reported as whole plants, generators, collections of prime
movers. So we have this heterogeneously reported collection of parts of plants
in FERC1.

EIA on the other hand is reported in a much cleaner way. The are generators
with ids and plants with ids reported in *seperate* tables. What a joy. In
`make_plant_parts_eia`, we've generated the "master unit list". The master unit
list (often referred to as `plant_parts_df` in this module) generated records
for various levels or granularies of plant parts.

For each of the FERC1 steam records we want to figure out if which master unit
list record is the corresponding record. We do this with a record linkage/
scikitlearn machine learning model. The recordlinkage package helps us create
feature vectors (via `make_features`) for each candidate match between FERC
and EIA. Feature vectors are a number between 0 and 1 that indicates the
closeness for each value we want to compare.

We use the feature vectors of our known-to-be-connected training data to cross
validate and tune parameters to choose hyperparameters for scikitlearn models
(via `test_model_parameters`). We choose the "best" model based on the cross
validated results. This best scikitlearn model is then used to generate matches
with the full dataset (`fit_predict_lrc`). The model can return multiple
options for each FERC1 record, so we rank them and choose the best/winning
match (`calc_wins`). We then ensure those connections cointain our training
data (`override_winners_with_training_df`). These "best" results are the
connections we keep as the matches between FERC1 steam records and the EIA
master unit list.
"""

import logging
import statistics
from copy import deepcopy
import warnings

import numpy as np
import pandas as pd
import recordlinkage as rl
import scipy
from recordlinkage.compare import Exact, Numeric, String  # , Date
from sklearn.model_selection import KFold  # , cross_val_score

import pudl
from pudl_rmi import make_plant_parts_eia

logger = logging.getLogger(__name__)


def main(file_path_training, file_path_mul, pudl_out):
    """
    Coordinate the connection between FERC1 steam and EIA master unit list.

    Note: idk if this will end up as a script or what, but I wanted a place to
    coordinate the connection. May be temporary.
    """
    inputs = InputManager(file_path_training, file_path_mul, pudl_out)
    features_all = (Features(feature_type='all', inputs=inputs)
                    .get_features(clobber=False))
    features_train = (Features(feature_type='training', inputs=inputs)
                      .get_features(clobber=False))
    tuner = ModelTuner(features_train, inputs.get_train_index(), n_splits=10)

    matcher = MatchManager(best=tuner.get_best_fit_model(), inputs=inputs)
    matches_best = matcher.get_best_matches(features_train, features_all)
    connects_ferc1_eia = prettyify_best_matches(
        matches_best,
        plant_parts_true_df=inputs.plant_parts_true_df,
        steam_df=inputs.steam_df
    )
    return connects_ferc1_eia


class InputManager:
    """Class prepare inputs for linking FERC1 and EIA."""

    def __init__(self, file_path_training, file_path_mul, pudl_out):
        """
        Initialize inputs manager that gets inputs for linking FERC and EIA.

        Args:
            file_path_training (path-like): path to the CSV of training data.
                The training data needs to have at least two columns:
                record_id_eia record_id_ferc1.
            file_path_mul (pathlib.Path): path to EIA's the master unit list.
            pudl_out (object): instance of `pudl.output.pudltabl.PudlTabl()`.
        """
        self.file_path_mul = file_path_mul
        self.file_path_training = file_path_training
        self.pudl_out = pudl_out

        # generate empty versions of the inputs.. this let's this class check
        # whether or not the compiled inputs exist before compilnig
        self.plant_parts_df = None
        self.plant_parts_true_df = None
        self.steam_df = None
        self.all_plants_ferc1_df = None
        self.train_df = None
        self.train_index = None
        self.plant_parts_train_df = None
        self.steam_train_df = None

    def get_plant_parts_full(self, clobber=False):
        """Get the full master unit list."""
        if clobber or self.plant_parts_df is None:
            self.plant_parts_df = (
                make_plant_parts_eia.get_master_unit_list_eia(
                    self.file_path_mul,
                    pudl_out=self.pudl_out
                )
                .assign(
                    plant_id_report_year_util_id=lambda x:
                        x.plant_id_report_year + "_" +
                        x.utility_id_pudl.map(str))
                .astype({'installation_year': 'float'})
            )
        return self.plant_parts_df

    def get_plant_parts_true(self, clobber=False):
        """Get the master unit list."""
        # We want only the records of the master unit list that are "true
        # granularies" and those which are not duplicates based on their
        # ownership  so the model doesn't get confused as to which option to
        # pick if there are many records with duplicate data
        if clobber or self.plant_parts_true_df is None:
            plant_parts_df = self.get_plant_parts_full()
            self.plant_parts_true_df = (
                plant_parts_df[(plant_parts_df['true_gran'])
                               & (~plant_parts_df['ownership_dupe'])
                               ]
            )
        return self.plant_parts_true_df

    def prep_train_connections(self, clobber=False):
        """
        Get and prepare the training connections.

        We have stored training data, which consists of records with ids
        columns for both FERC and EIA. Those id columns serve as a connection
        between ferc1 steam and the eia master unit list. These connections
        indicate that a ferc1 steam record is reported at the same granularity
        as the connected master unit list record. These records to train a
        machine learning model.

        Returns:
            pandas.DataFrame: training connections. A dataframe with has a
            MultiIndex with record_id_eia and record_id_ferc1.
        """
        if clobber or self.train_df is None:
            mul_cols = ['true_gran', 'appro_part_label',
                        'appro_record_id_eia', 'plant_part', 'ownership_dupe']
            self.train_df = (
                # we want to ensure that the records are associated with a
                # "true granularity" - which is a way we filter out whether or
                # not each record in the master unit list is actually a
                # new/unique collection of plant parts
                # once the true_gran is dealt with, we also need to convert the
                # records which are ownership dupes to reflect their "total"
                # ownership counterparts
                pd.read_csv(self.file_path_training,)
                .pipe(pudl.helpers.cleanstrings_snake, ['record_id_eia'])
                .merge(
                    self.get_plant_parts_full().reset_index()
                    [['record_id_eia'] + mul_cols],
                    how='left', on=['record_id_eia'],
                )
                .assign(plant_part=lambda x: x['appro_part_label'],
                        record_id_eia=lambda x: x['appro_record_id_eia'])
                # .pipe(pudl.helpers.cleanstrings_snake, ['record_id_eia'])
                .pipe(make_plant_parts_eia.reassign_id_ownership_dupes)
<<<<<<< HEAD
=======
                .pipe(pudl.helpers.cleanstrings_snake, ['record_id_eia'])
>>>>>>> 9d27e899
                .replace(to_replace="nan", value={'record_id_eia': pd.NA, })
                # recordlinkage and sklearn wants MultiIndexs to do the stuff
                .set_index(['record_id_ferc1', 'record_id_eia', ])
                .drop(columns=mul_cols)
            )
        return self.train_df

    def get_train_index(self):
        """Get the index for the training data."""
        self.train_index = self.prep_train_connections().index
        return self.train_index

    def get_all_ferc1(self, clobber=False):
        """
        Prepare FERC1 steam data for record linkage with EIA master unit list.

        This method grabs two tables from `pudl_out` (`plants_steam_ferc1`
        and `fuel_by_plant_ferc1`) and ensures that the columns the same as
        their EIA counterparts, because the output of this method will be used
        to link FERC and EIA.

        Returns:
            pandas.DataFrame: a cleaned table of FERC1 steam plant records with
            fuel cost data.

        """
        if clobber or self.all_plants_ferc1_df is None:

            fbp_cols_to_use = [
                'report_year', 'utility_id_ferc1', 'plant_name_ferc1',
                'utility_id_pudl', 'fuel_cost', 'fuel_mmbtu',
                'primary_fuel_by_mmbtu']

            logger.info("Preparing the FERC1 tables.")
            self.all_plants_ferc1_df = (
                self.pudl_out.all_plants_ferc1()
                .merge(self.pudl_out.fbp_ferc1()[fbp_cols_to_use], on=[
                    'report_year',
                    'utility_id_ferc1',
                    'utility_id_pudl',
                    'plant_name_ferc1',
                ], how='left')
                .assign(
                    plant_id_report_year=lambda x: (
                        x.plant_id_pudl.map(str) + "_" + x.report_year.map(str)),
                    plant_id_report_year_util_id=lambda x: (
                        x.plant_id_report_year + "_" + x.utility_id_pudl.map(str)),
                    fuel_cost_per_mmbtu=lambda x: (
                        x.fuel_cost / x.fuel_mmbtu),
                    heat_rate_mmbtu_mwh=lambda x: (
<<<<<<< HEAD
                        x.fuel_mmbtu / x.net_generation_mwh))
                .rename(columns={
                    'record_id': 'record_id_ferc1',
                    'opex_plants': 'opex_plant',
                    'fuel_cost': 'total_fuel_cost',
                    'fuel_mmbtu': 'total_mmbtu'})
                .set_index('record_id_ferc1'))

        return self.all_plants_ferc1_df  # self.steam_df
=======
                        x.total_mmbtu / x.net_generation_mwh),
                    plant_id_report_year=lambda x: x.plant_id_pudl.map(
                        str) + "_" + x.report_year.map(str),
                    plant_id_report_year_util_id=lambda x:
                        x.plant_id_report_year + "_" + \
                    x.utility_id_pudl.map(str)
                )
                .astype({'installation_year': 'float'})
            )
            if 0.9 > (len(self.steam_df) /
                      len(self.steam_df.drop_duplicates(
                          subset=['report_year',
                                  'utility_id_pudl',
                                  'plant_id_ferc1'])) < 1.1):
                raise AssertionError(
                    'Merge issue w/ pudl_out.plants_steam_ferc1 and fbp_ferc1')

        return self.steam_df
>>>>>>> 9d27e899

    def get_train_records(self, dataset_df, dataset_id_col):
        """
        Generate a set of known connections from a dataset using training data.

        This method grabs only the records from the the datasets (EIA or FERC)
        that we have in our training data.

        Args:
            dataset_df (pandas.DataFrame): either FERC1 steam table (result of
                `get_all_ferc1()`) or EIA master unit list (result of
                `get_master_unit_list_eia()`).
            dataset_id_col (string): either `record_id_eia` for
                plant_parts_true_df or `record_id_ferc1` for steam_df.

        """
        known_df = (
            pd.merge(dataset_df,
                     self.prep_train_connections().reset_index()[
                         [dataset_id_col]],
                     left_index=True,
                     right_on=[dataset_id_col]
                     )
            .drop_duplicates(subset=[dataset_id_col])
            .set_index(dataset_id_col)
            .astype({'total_fuel_cost': float,
                     'total_mmbtu': float})
        )
        return known_df

    # Note: Is there a way to avoid these little shell methods? I need a
    # standard way to access
    def get_train_eia(self, clobber=False):
        """Get the known training data from EIA."""
        if clobber or self.plant_parts_train_df is None:
            self.plant_parts_train_df = self.get_train_records(
                self.get_plant_parts_true(),
                dataset_id_col='record_id_eia')
        return self.plant_parts_train_df

    def get_train_ferc1(self, clobber=False):
        """Get the known training data from FERC1."""
        if clobber or self.steam_train_df is None:
            self.steam_train_df = self.get_train_records(
                self.get_all_ferc1(),
                dataset_id_col='record_id_ferc1')
        return self.steam_train_df

    def execute(self, clobber=False):
        """Compile all the inputs."""
        # grab the main two data tables we are trying to connect
        self.plant_parts_true_df = self.get_plant_parts_true(clobber=clobber)
        self.steam_df = self.get_all_ferc1(clobber=clobber)

        # we want both the df version and just the index; skl uses just the
        # index and we use the df in merges and such
        self.train_df = self.prep_train_connections(clobber=clobber)
        self.train_index = self.get_train_index()

        # generate the list of the records in the EIA and FERC records that
        # exist in the training data
        self.plant_parts_train_df = self.get_train_eia(clobber=clobber)
        self.steam_train_df = self.get_train_ferc1(clobber=clobber)
        return


class Features:
    """Generate featrue vectors for connecting FERC and EIA."""

    def __init__(self, feature_type, inputs):
        """
        Initialize feature generator.

        Args:
            feature_type (string): either 'training' or 'all'. Type of features
                to compile.
            inputs (instance of class): instance of ``Inputs``

        """
        self.inputs = inputs
        self.features_df = None

        if feature_type not in ['all', 'training']:
            raise ValueError(
                f"feature_type {feature_type} not allowable. Must be either "
                "'all' or 'training'")
        self.feature_type = feature_type
        # the input_dict is going to help in standardizing how we generate
        # features. Based on the feature_type (keys), the latter methods will
        # know which dataframes to use as inputs for ``make_features()``
        self.input_dict = {
            'all': {
                'ferc1_df': self.inputs.get_all_ferc1,
                'eia_df': self.inputs.get_plant_parts_true,
            },
            'training': {
                'ferc1_df': self.inputs.get_train_ferc1,
                'eia_df': self.inputs.get_train_eia,
            },
        }

    def make_features(self, ferc1_df, eia_df, block_col=None):
        """
        Generate comparison features based on defined features.

        The recordlinkage package helps us create feature vectors.
        For each column that we have in both datasets, this method generates
        a column of feature vecotrs, which contain values between 0 and 1 that
        are measures of the similarity between each datapoint the two datasets
        (1 meaning the two datapoints were exactly the same and 0 meaning they
        were not similar at all).

        For more details see recordlinkage's documentaion:
        https://recordlinkage.readthedocs.io/en/latest/ref-compare.html

        Args:
            ferc1_df (pandas.DataFrame): Either training or all records from
                steam table (`steam_train_df` or `steam_df`).
            eia_df (pandas.DataFrame): Either training or all records from the
                EIA master unit list (`plant_parts_train_df` or
                `plant_parts_true_df`).
            block_col (string):  If you want to restrict possible matches
                between ferc_df and eia_df based on a particular column,
                block_col is the column name of blocking column. Default is
                None. If None, this method will generate features between all
                possible matches.

        Returns:
            pandas.DataFrame: a dataframe of feature vectors between FERC and
            EIA.

        """
        compare_cl = rl.Compare(features=[
            String('plant_name_ferc1', 'plant_name_new',
                   label='plant_name', method='jarowinkler'),
            Numeric('net_generation_mwh', 'net_generation_mwh',
                    label='net_generation_mwh', method='exp', scale=1000),
            Numeric('capacity_mw', 'capacity_mw',
                    label='capacity_mw', method='exp', scale=10),
            Numeric('total_fuel_cost', 'total_fuel_cost',
                    label='total_fuel_cost', method='exp', offset=2500,
                    scale=10000, missing_value=0.5),
            Numeric('total_mmbtu', 'total_mmbtu', label='total_mmbtu',
                    method='exp', offset=1, scale=100, missing_value=0.5),
            Numeric('capacity_factor', 'capacity_factor',
                    label='capacity_factor'),
            Numeric('fuel_cost_per_mmbtu', 'fuel_cost_per_mmbtu',
                    label='fuel_cost_per_mmbtu'),
            Numeric('heat_rate_mmbtu_mwh', 'heat_rate_mmbtu_mwh',
                    label='heat_rate_mmbtu_mwh'),
            Exact('fuel_type_code_pudl', 'fuel_type_code_pudl',
                  label='fuel_type_code_pudl'),
            Numeric('installation_year', 'installation_year',
                    label='installation_year'),
            # Exact('utility_id_pudl', 'utility_id_pudl',
            #      label='utility_id_pudl'),
        ])

        # generate the index of all candidate features
        indexer = rl.Index()
        indexer.block(block_col)
        feature_index = indexer.index(ferc1_df, eia_df)

        features = compare_cl.compute(feature_index, ferc1_df, eia_df)
        return features

    def get_features(self, clobber=False):
        """Get the feature vectors for the training matches."""
        # generate feature matrixes for known/training data
        if clobber or self.features_df is None:
            self.features_df = self.make_features(
                ferc1_df=self.input_dict[self.feature_type]['ferc1_df'](),
                eia_df=self.input_dict[self.feature_type]['eia_df'](),
                block_col='plant_id_report_year_util_id')
            logger.info(
                f"Generated {len(self.features_df)} {self.feature_type} "
                "candidate features.")
        return self.features_df


class ModelTuner:
    """A class for tuning scikitlearn model."""

    def __init__(self, features_train, train_index, n_splits=10):
        """
        Initialize model tuner; test hyperparameters with cross validation.

        Initializing this object runs `test_model_parameters()` which runs
        through many options for model hyperparameters and collects scores
        from those model runs.

        Args:
            file_path_training (path-like): path to the CSV of training data.
                The training data needs to have at least two columns:
                record_id_eia record_id_ferc1.
            file_path_mul (pathlib.Path): path to EIA's the master unit list.
            pudl_out (object): instance of `pudl.output.pudltabl.PudlTabl()`.

        """
        self.features_train = features_train
        self.train_index = train_index
        self.n_splits = n_splits
        self.results_options = None
        self.best = None

    @staticmethod
    def kfold_cross_val(n_splits, features_known, known_index, lrc):
        """
        K-fold cross validation for model.

        Args:
            n_splits (int): the number of splits for the cross validation.
                If 5, the known data will be spilt 5 times into testing and
                training sets for example.
            features_known (pandas.DataFrame): a dataframe of comparison
                features. This should be created via `make_features`. This
                will contain all possible combinations of matches between
                your records.
            known_index (pandas.MultiIndex): an index with the known
                matches. The index must be a mutltiindex with record ids
                from both sets of records.

        """
        kf = KFold(n_splits=n_splits)
        fscore = []
        precision = []
        accuracy = []
        result_lrc_complied = pd.DataFrame()
        for train_index, test_index in kf.split(features_known):
            x_train = features_known.iloc[train_index]
            x_test = features_known.iloc[test_index]
            y_train = x_train.index & known_index
            y_test = x_test.index & known_index
            # Train the classifier
            lrc.fit(x_train, y_train)
            # predict matches for the test
            result_lrc = lrc.predict(x_test)
            # generate and compile the scores and outcomes of the
            # prediction
            fscore.append(rl.fscore(y_test, links_pred=result_lrc))
            precision.append(rl.precision(y_test, links_pred=result_lrc))
            accuracy.append(rl.accuracy(
                y_test, links_pred=result_lrc, total=result_lrc))
            result_lrc_complied = result_lrc_complied.append(
                pd.DataFrame(index=result_lrc))
        return result_lrc_complied, fscore, precision, accuracy

    def fit_predict_option(self, solver, c, cw, p, l1, n_splits,
                           multi_class, results_options):
        """
        Test and cross validate with a set of model parameters.

        In this method, we instantiate a model object with a given set of
        hyperparameters (which are selected within `test_model_parameters`)
        and then run k-fold cross vaidation with that model and our training
        data.

        Returns:
            pandas.DataFrame
        """
        logger.debug(f'train: {solver}: c-{c}, cw-{cw}, p-{p}, l1-{l1}')
        lrc = rl.LogisticRegressionClassifier(solver=solver,
                                              C=c,
                                              class_weight=cw,
                                              penalty=p,
                                              l1_ratio=l1,
                                              random_state=0,
                                              multi_class=multi_class,
                                              )
        results, fscore, precision, accuracy = self.kfold_cross_val(
            lrc=lrc,
            n_splits=n_splits,
            features_known=self.features_train,
            known_index=self.train_index)

        # we're going to want to choose the best model so we need to save the
        # results of this model run...
        results_options = results_options.append(pd.DataFrame(
            data={
                # result scores
                'precision': [statistics.mean(precision)],
                'f_score': [statistics.mean(fscore)],
                'accuracy': [statistics.mean(accuracy)],
                # info about results
                'coef': [lrc.coefficients],
                'interc': [lrc.intercept],
                'predictions': [len(results)],
                # info about which model hyperparameters we choose
                'solver': [solver],
                'c': [c],
                'cw': [cw],
                'penalty': [p],
                'l1': [l1],
                'multi_class': [multi_class],
            },
        ))
        return results_options

    @staticmethod
    def get_hyperparameters_options():
        """
        Generate a dictionary with sets of options for model hyperparameters.

        Note: The looping over all of the hyperparameters options here feels..
        messy. I investigated scikitlearn's documentaion for a cleaner way to
        do this. I came up empty handed, but I'm still sure I just missed it.

        Returns:
            dictionary: dictionary with autogenerated integers (keys) for each
            dictionary of model
        """
        # we are going to loop through the options for logistic regression
        # hyperparameters
        solvers = ['newton-cg', 'lbfgs', 'liblinear', 'sag', 'saga']
        cs = [1, 10, 100, 1000]
        cws = ['balanced', None]
        ps = {'newton-cg': ['l2', 'none'],
              'lbfgs': ['l2', 'none'],
              'liblinear': ['l1', 'l2'],
              'sag': ['l2', 'none'],
              'saga': ['l1', 'l2', 'elasticnet', 'none'],
              }
        hyper_options = []
        # we set l1_ratios and multi_classes inside this loop land bc
        for solver in solvers:
            for c in cs:
                for cw in cws:
                    for p in ps[solver]:
                        if p == 'elasticnet':
                            l1_ratios = [.1, .3, .5, .7, .9]
                        else:
                            l1_ratios = [None]
                        for l1 in l1_ratios:
                            # liblinear solver doesnt allow multinomial
                            # multi_class
                            if solver == 'liblinear':
                                multi_classes = ['auto', 'ovr']
                            else:
                                multi_classes = [
                                    'auto', 'ovr', 'multinomial']
                            for multi_class in multi_classes:
                                hyper_options.append({
                                    'solver': solver,
                                    'c': c,
                                    'cw': cw,
                                    'penalty': p,
                                    'l1': l1,
                                    'multi_class': multi_class,
                                })
        return hyper_options

    def test_model_parameters(self, clobber=False):
        """
        Test and corss validate model parameters.

        The method runs `fit_predict_option()` on many options for model
        hyperparameters and saves info about the results for each model run so
        we can later determine which set of hyperparameters works best on
        predicting our training data.

        Args:
            n_splits (int): the number of times we want to split the training
                data during the k-fold cross validation.
        Returns:
            pandas.DataFrame: dataframe in which each record correspondings to
            one model run and contains info like scores of the run (how well
            it predicted our training data).

        """
        if clobber or self.results_options is None:
            logger.info(
                "We are about to test hyper parameters of the model while "
                "doing k-fold cross validation. This takes a few minutes....")
            # it is testing an array of model hyper parameters and
            # cross-vaildating with the training data. It returns a df with
            # losts of result scores to be used to find the best resutls
            hyper_options = self.get_hyperparameters_options()
            # make an empty df to save the results into
            self.results_options = pd.DataFrame()
            for hyper in hyper_options:
                self.results_options = self.fit_predict_option(
                    solver=hyper['solver'], c=hyper['c'], cw=hyper['cw'],
                    p=hyper['penalty'], l1=hyper['l1'],
                    multi_class=hyper['multi_class'],
                    n_splits=self.n_splits,
                    results_options=self.results_options)
        return self.results_options

    def get_best_fit_model(self, clobber=False):
        """Get the best fitting model hyperparameters."""
        if clobber or self.best is None:
            # grab the highest scoring model...the f_score is most encompassing
            # score so we'll lead with that f_score
            self.best = (self.test_model_parameters().sort_values(
                ['f_score', 'precision', 'accuracy'], ascending=False).head(1))
            logger.info("Scores from the best model hyperparameters:")
            logger.info(f"  F-Score:   {self.best.loc[0,'f_score']:.02}")
            logger.info(f"  Precision: {self.best.loc[0,'precision']:.02}")
            logger.info(f"  Accuracy:  {self.best.loc[0,'accuracy']:.02}")
        return self.best


class MatchManager:
    """Manages the results of ModelTuner and chooses best matches."""

    def __init__(self, best, inputs):
        """
        Initialize match manager.

        Args:
            best (pandas.DataFrame): one row table with details about the
                hyperparameters of best model option. Result of
                ``ModelTuner.get_best_fit_model()``.
            inputs (instance of ``InputManager``): instance of ``InputManager``
        """
        self.best = best
        self.train_df = inputs.prep_train_connections()
        # get the # of ferc options within the available eia years.
        self.ferc1_options_len = len(
            inputs.get_all_ferc1()[
                inputs.get_all_ferc1().report_year.isin(
                    inputs.get_plant_parts_true().report_date.dt.year.unique())
            ]
        )

    def _apply_weights(self, features, coefs):
        """
        Apply coefficient weights to each feature.

        Args:
            features (pandas.DataFrame): a dataframe containing features of
                candidate or model matches. The order of the columns
                matters! They must be in the same order as they were fed
                into the model that produced the coefficients.
            coefs (array): array of integers with the same length as the
                columns in features.

        """
        if len(coefs) != len(features.columns):
            raise AssertionError(
                """The number of coeficients (the weight of the importance of the
            columns) should be the same as the number of the columns in the
            candiate matches coefficients.""")
        for coef_n in np.array(range(len(coefs))):
            features[features.columns[coef_n]] = \
                features[features.columns[coef_n]].multiply(coefs[coef_n])
        return features

    def weight_features(self, features):
        """
        Weight features of candidate (or model) matches with coefficients.

        Args:
            features (pandas.DataFrame): a dataframe containing features of
                candidate or model matches. The order of the columns
                matters! They must be in the same order as they were fed
                into the model that produced the coefficients.
            coefs (array): array of integers with the same length as the
                columns in features.

        """
        df = deepcopy(features)
        return (df.
                pipe(self._apply_weights, self.get_coefs()).
                assign(score=lambda x: x.sum(axis=1)).
                pipe(pudl.helpers.organize_cols, ['score']).
                sort_values(['score'], ascending=False).
                sort_index(level='record_id_ferc1'))

    def calc_match_stats(self, df):
        """
        Calculate stats needed to judge candidate matches.

        rank: diffs: iqr:

        Args:
            df (pandas.DataFrame): Dataframe of comparison features with
                MultiIndex containing the ferc and eia record ids.

        Returns
            pandas.DataFrame: the input df with the stats.

        """
        df = self.weight_features(df).reset_index()
        gb = df.groupby('record_id_ferc1')[['score']]

        df = (
            df.sort_values(['record_id_ferc1', 'score'])
<<<<<<< HEAD
            # rank the scores
            .assign(rank=gb.rank(ascending=0, method='average')['score'],
                    # calculate differences between scores
                    diffs=lambda x: x['score'].diff())
            # count grouped records
            .merge(pudl.helpers.count_records(df, ['record_id_ferc1'],
                                              'count'),
                   how='left',)
=======
            .assign(  # calculate differences between scores
                diffs=lambda x: x['score'].diff()
            )
            .merge(  # count grouped records
                pudl.helpers.count_records(df, ['record_id_ferc1'], 'count'),
                how='left'
            )
>>>>>>> 9d27e899
            # calculate the iqr for each record_id_ferc1 group
            # believe it or not this is faster than .transform(scipy.stats.iqr)
            .merge(
                gb.agg(scipy.stats.iqr).rename(columns={'score': 'iqr'}),
                left_on=['record_id_ferc1'],
                right_index=True)
        )
        # rank the scores
        df.loc[:, 'rank'] = (
            gb.transform('rank', ascending=0, method='average')
        )
        # assign the first diff of each ferc_id as a nan
        df.loc[df.record_id_ferc1 != df.record_id_ferc1.shift(1), 'diffs'] = (
            np.nan)

        df = df.set_index(['record_id_ferc1', 'record_id_eia'])
        return df

    def calc_murk(self, df, iqr_perc_diff):
        """Calculate the murky model matches."""
        distinction = (df['iqr_all'] * iqr_perc_diff)
        matches_murk = (df[(df['rank'] == 1) &
                           (df['diffs'] < distinction)])
        return matches_murk

    def calc_best_matches(self, df, iqr_perc_diff):
        """
        Find the highest scoring matches and report on match coverage.

        With the matches resulting from a model run, generate "best" matches by
        finding the highest ranking EIA match for each FERC record. If it is
        either the only match or it is different enough from the #2 ranked
        match, we consider it a winner. Also log stats about the coverage of
        the best matches.

        The matches are all of the results from the model prediction. The
        best matches are all of the matches that are distinct enough from it’s
        next closest match. The `murky_df` are the matches that are not
        “distinct enough” from the closes match. Distinct enough means that
        the best match isn’t one iqr away from the second best match.

        Args:
            df (pandas.DataFrame): dataframe with all of the model generate
                matches. This df needs to have been run through
                `calc_match_stats()`.
            iqr_perc_diff (float):

        Returns
            pandas.DataFrame : winning matches. Matches that had the
            highest rank in their record_id_ferc1, by a wide enough margin.

        """
        unique_f = df.reset_index().drop_duplicates(
            subset=['record_id_ferc1'])
        distinction = (df['iqr_all'] * iqr_perc_diff)
        # for the best matches, grab the top ranked model match if there is a
        # big enough difference between it and the next highest ranked match
        # diffs is a measure of the difference between each record and the next
        # highest ranked model match
        # the other option here is if a model match is the highest rank and
        # there there is no other model matches
        best_match = (df[((df['rank'] == 1) & (df['diffs'] > distinction))
                         | ((df['rank'] == 1) & (df['diffs'].isnull()))])
        # we want to know how many of the
        self.murk_df = self.calc_murk(df, iqr_perc_diff)
        self.ties_df = df[df['rank'] == 1.5]

        logger.info(
            f"""Winning match stats:
        matches vs ferc:      {len(unique_f)/self.ferc1_options_len:.02%}
        best match v ferc:    {len(best_match)/self.ferc1_options_len:.02%}
        best match vs matches:{len(best_match)/len(unique_f):.02%}
        murk vs matches:      {len(self.murk_df)/len(unique_f):.02%}
        ties vs matches:      {len(self.ties_df)/2/len(unique_f):.02%}"""
        )

        # Add a column to show it was a prediction
        best_match.loc[:, 'match_type'] = 'prediction'

        return best_match

    def override_best_match_with_training_df(self, matches_best_df, train_df):
        """
        Override winning matches with training data matches.

        We want to ensure that all of the matches that we put in the
        training data for the record linkage model actually end up in the
        resutls from the record linkage model.

        Args:
            matches_best_df (pandas.DataFrame): best matches generated via
                `calc_best_matches()`. Matches that had the highest rank in
                their record_id_ferc1, by a wide enough margin.
            train_df (pandas.DataFrame): training data/known matches
                between ferc and the master unit list. Result of
                `prep_train_connections()`.

        Returns:
            pandas.DataFrame: overridden winning matches. Matches that show
            up in the training data `train_df` or if there was no
            corresponding training data, matches that had the highest rank
            in their record_id_ferc1, by a wide enough margin.
        """
        # create an duplicate column to show exactly where there are and aren't
        # overrides for ferc records. This is necessary because sometimes the
        # override is a blank so we can't just depend on record_id_eia.notnull()
        # when we merge on ferc id below.
        train_df = train_df.reset_index()
        train_df.loc[:, 'record_id_ferc1_trn'] = train_df['record_id_ferc1']

        # we want to override the eia when the training id is
        # different than the "winning" match from the recrod linkage
        matches_best_df = (
            pd.merge(
                matches_best_df.reset_index(),
<<<<<<< HEAD
                train_df[['record_id_eia', 'record_id_ferc1', 'record_id_ferc1_trn']],
=======
                train_df.reset_index().dropna(),
>>>>>>> 9d27e899
                on=['record_id_ferc1'],
                how='outer',
                suffixes=('_rl', '_trn'))
            .assign(
                record_id_eia=lambda x: np.where(
                    x.record_id_ferc1_trn.notnull(),
                    x.record_id_eia_trn,
                    x.record_id_eia_rl)
            )
        )

        overwrite_rules = (
            (matches_best_df.record_id_ferc1_trn.notnull())
            # & (matches_best_df.record_id_eia_rl.notnull())
            # & (matches_best_df.record_id_eia_trn !=
            #   matches_best_df.record_id_eia_rl)
        )

        correct_match_rules = (  # need to update this
            (matches_best_df.record_id_ferc1_trn.notnull())
            & (matches_best_df.record_id_eia_trn.notnull())
            & (matches_best_df.record_id_eia_rl.notnull())
            & (matches_best_df.record_id_eia_trn ==
               matches_best_df.record_id_eia_rl)
        )

        fill_in_the_blank_rules = (
            (matches_best_df.record_id_eia_trn.notnull())
            & (matches_best_df.record_id_eia_rl.isnull())
        )

        # check how many records were overridden
        overridden = matches_best_df.loc[overwrite_rules]

        # Add flag
        matches_best_df.loc[overwrite_rules, 'match_type'] = 'overridden'
        matches_best_df.loc[correct_match_rules, 'match_type'] = 'correct prediction'
        matches_best_df.loc[fill_in_the_blank_rules,
                            'match_type'] = 'no prediction; training'

        logger.info(
            f"Overridden records:       {len(overridden)/len(train_df):.01%}\n"
            "New best match v ferc:    "
            f"{len(matches_best_df)/self.ferc1_options_len:.02%}"
        )
        # we don't need these cols anymore...
        matches_best_df = matches_best_df.drop(
            columns=['record_id_eia_trn', 'record_id_eia_rl', 'record_id_ferc1_trn'])
        return matches_best_df

    @staticmethod
    def fit_predict_lrc(best,
                        features_known,
                        features_all,
                        train_df_ids):
        """Generate, fit and predict model. Wahoo."""
        # prep the model with the hyperparameters
        lrc = rl.LogisticRegressionClassifier(
            solver=best['solver'].values[0],
            C=best['c'].values[0],
            class_weight=best['cw'].values[0],
            penalty=best['penalty'].values[0],
            l1_ratio=best['l1'].values[0],
            random_state=0,
            multi_class=best['multi_class'].values[0])
        # fit the model with all of the
        lrc.fit(features_known, train_df_ids.index)
        # this step is getting preditions on all of the possible matches based
        # on the last run model above
        predict_all = lrc.predict(features_all)
        predict_all_df = pd.merge(pd.DataFrame(index=predict_all),
                                  features_all,
                                  left_index=True,
                                  right_index=True,
                                  how='left')
        return predict_all_df

    def get_coefs(self):
        """
        Get the best models coeficients.

        The coeficients are the measure of relative importance that the model
        determined that each feature vector.
        """
        self.coefs = self.best.loc[0, "coef"]
        return self.coefs

    def get_best_matches(self, features_train, features_all):
        """
        Run logistic regression model and choose highest scoring matches.

        From `TuneModel.test_model_parameters()`, we get a dataframe in which
        each record correspondings to one model run and contains info like
        scores of the run (how well it predicted our training data). This
        method takes the result from `TuneModel.test_model_parameters()` and
        choose the model hyperparameters that scored the highest.

        The logistic regression model this method employs returns all matches
        from the candiate matches in `features_all`. But we only want one match
        for each FERC1 Steam record. So this method uses the coeficients from
        the model (which are a measure of the importance of each of the
        features/columns in `features_all`) so weight the feature vecotrs. With
        the sum of the weighted feature vectors for each model match, this
        method selects the hightest scoring match via `calc_best_matches()`.

        Args:
            features_train (pandas.DataFrame): feature vectors between training
                data from FERC steam and EIA master unit list. Result of
                ``Features.make_features()``.
            features_all (pandas.DataFrame): feature vectors between all data
                from FERC steam and EIA master unit list. Result of
                ``Features.make_features()``.

        Returns:
            pandas.DataFrame: the best matches between ferc1 steam records and
            the EIA master unit list. Each ferc1 steam record has a maximum of
            one best match. The dataframe has a MultiIndex with `record_id_eia`
            and `record_id_ferc1`.
        """
        # actually run a model using the "best" model!!
        logger.info(
            "Fit and predict a model w/ the highest scoring hyperparameters.")
        # this returns all matches that the model deems good enough from the
        # candidate matches in the `features_all`
        matches_model = self.fit_predict_lrc(
            self.best, features_train, features_all, self.train_df)
        # weight the features of model matches with the coeficients
        # we need a metric of how different each match is
        # merge in the IRQ of the full options
        self.matches_model = pd.merge(
            self.calc_match_stats(matches_model),
            self.calc_match_stats(features_all)[['iqr']],
            left_index=True,
            right_index=True,
            how='left',
            suffixes=("", "_all"))
        logger.info("Get the top scoring match for each FERC1 steam record.")
        matches_best_df = (
            self.calc_best_matches(self.matches_model, .02)
            .pipe(self.override_best_match_with_training_df, self.train_df)
        )
        return matches_best_df


<<<<<<< HEAD
def prettyify_best_matches(matches_best, plant_parts_true_df, steam_df, debug=False):
=======
def prettyify_best_matches(matches_best, plant_parts_true_df, steam_df,
                           debug=False):
>>>>>>> 9d27e899
    """
    Make the EIA-FERC best matches usable.

    Use the ID columns from the best matches to merge together both EIA
    master unit list data and FERC steam plant data. This removes the
    comparison vectors (the floats between 0 and 1 that compare the two
    columns from each dataset).
    """
    # if utility_id_pudl is not in the `MUL_COLS`,  we need to in include it
    mul_cols_to_grab = make_plant_parts_eia.MUL_COLS + [
<<<<<<< HEAD
        'plant_id_pudl', 'total_fuel_cost', 'fuel_cost_per_mmbtu', 'net_generation_mwh',
        'capacity_mw', 'capacity_factor', 'total_mmbtu', 'heat_rate_mmbtu_mwh',
        'fuel_type_code_pudl', 'installation_year'
=======
        'plant_id_pudl', 'total_fuel_cost', 'net_generation_mwh', 'capacity_mw'
>>>>>>> 9d27e899
    ]
    connects_ferc1_eia = (
        # first merge in the EIA Master Unit List
        pd.merge(
            matches_best.reset_index()
<<<<<<< HEAD
            [['record_id_ferc1', 'record_id_eia', 'match_type']],
=======
            [['record_id_ferc1', 'record_id_eia']],
>>>>>>> 9d27e899
            # we only want the identifying columns from the MUL
            plant_parts_true_df.reset_index()[mul_cols_to_grab],
            how='left',
            on=['record_id_eia'],
            validate='m:1'  # multiple FERC records can have the same EIA match
        )
<<<<<<< HEAD
        # this is necessary in instances where the overrides don't have a record_id_eia
        # i.e., they override to NO MATCH. These get merged in without a report_year,
        # so we need to create one for them from the record_id.
        .assign(report_year=lambda x: (
            x.record_id_ferc1.str.extract(
                r"(\d{4})")[0].astype('float').astype('Int64')))
        # then merge in the FERC data we want the backbone of this table to be the
        # steam records so we have all possible steam records, even the unmapped ones
        .merge(
            steam_df,
            how='outer',
            on=['record_id_ferc1', 'report_year'],
=======
        .astype({"report_year": pd.Int64Dtype()})
        # then merge in the FERC data
        # we want the backbone of this table to be the steam records
        # so we have all possible steam records, even the unmapped ones
        .merge(
            steam_df,
            how='outer',
            on=['record_id_ferc1', 'report_year',
                'plant_id_pudl', 'utility_id_pudl'],
>>>>>>> 9d27e899
            suffixes=('_eia', '_ferc1'),
            validate='1:1',
            indicator=True
        )
        .assign(
            opex_nonfuel=lambda x: (x.opex_production_total - x.opex_fuel),
<<<<<<< HEAD
            report_date=lambda x: pd.to_datetime(
                x.report_year, format="%Y", errors='coerce')
=======
            report_date=lambda x: pd.to_datetime(x.report_year, format="%Y")
>>>>>>> 9d27e899
        )
    )

    no_ferc = connects_ferc1_eia[
        (connects_ferc1_eia._merge == 'left_only')
        & (connects_ferc1_eia.record_id_eia.notnull())
<<<<<<< HEAD
        & ~(connects_ferc1_eia.record_id_ferc1.str.contains('_hydro_', na=False))
        & ~(connects_ferc1_eia.record_id_ferc1.str.contains('_gnrt_plant_', na=False))
=======
        & ~(connects_ferc1_eia.record_id_ferc1.str.contains('_hydro_'))
        & ~(connects_ferc1_eia.record_id_ferc1.str.contains('_gnrt_plant_'))
>>>>>>> 9d27e899
    ]
    if not no_ferc.empty:
        message = (
            "Help. \nI'm trapped in this computer and I can't get out.\n"
            ".... jk there shouldn't be any matches between FERC and EIA\n"
            "that have EIA matches but aren't in the Steam table, but we\n"
            f"got {len(no_ferc)}. Check the training data and "
            "prettyify_best_matches()"
        )
        if debug:
            warnings.warn(message)
            return no_ferc
        else:
<<<<<<< HEAD
            logger.info("jsuk there are some FERC-EIA matches that aren't in the steam \
            table but this is because they are linked to retired EIA generators.")
            #raise AssertionError(message)
    _log_match_coverage(connects_ferc1_eia)
=======
            raise AssertionError(message)
    _log_match_coverage(connects_ferc1_eia)

    connects_ferc1_eia = connects_ferc1_eia.drop(columns=['_merge'])
>>>>>>> 9d27e899
    return connects_ferc1_eia


def _log_match_coverage(connects_ferc1_eia):
    eia_years = pudl.constants.working_partitions['eia860']['years']
    # get the matches from just the EIA working years
    m_eia_years = connects_ferc1_eia[
        (connects_ferc1_eia.report_date.dt.year.isin(eia_years))
        & (connects_ferc1_eia.record_id_eia.notnull())]
<<<<<<< HEAD
    # get all records from just the EIA working years
    r_eia_years = connects_ferc1_eia[
        connects_ferc1_eia.report_date.dt.year.isin(eia_years)]
=======
>>>>>>> 9d27e899

    fuel_type_coverage = (
        len(m_eia_years[m_eia_years.energy_source_code_1.notnull()])
        / len(m_eia_years))
    tech_type_coverage = (
        len(m_eia_years[m_eia_years.technology_description.notnull()])
        / len(m_eia_years))
<<<<<<< HEAD

    def _get_subtable(table_name):
        return r_eia_years[r_eia_years.record_id_ferc1.str.contains(f"{table_name}")]

    def _get_match_pct(df):
        return round((len(df[df['record_id_eia'].notna()]) / len(df) * 100), 1)

    logger.info(
        "Coverage for matches during EIA working years:\n"
        f"    Fuel type: {fuel_type_coverage:.01%}\n"
        f"    Tech type: {tech_type_coverage:.01%}\n\n"
        "Coverage for all steam table records during EIA working years:\n"
        f"    EIA matches: {_get_match_pct(_get_subtable('steam'))}\n\n"
        f"Coverage for all small gen table records during EIA working years:\n"
        f"    EIA matches: {_get_match_pct(_get_subtable('gnrt_plant'))}\n\n"
        f"Coverage for all hydro table records during EIA working years:\n"
        f"    EIA matches: {_get_match_pct(_get_subtable('hydro'))}\n\n"
        f"Coverage for all pumped storage table records during EIA working years:\n"
        f"    EIA matches: {_get_match_pct(_get_subtable('pumped'))}"
=======
    logger.info(
        "Coverage for matches during EIA working years:\n"
        f"    Fuel type: {fuel_type_coverage:.01%}\n"
        f"    Tech type: {tech_type_coverage:.01%}"
>>>>>>> 9d27e899
    )<|MERGE_RESOLUTION|>--- conflicted
+++ resolved
@@ -170,10 +170,6 @@
                         record_id_eia=lambda x: x['appro_record_id_eia'])
                 # .pipe(pudl.helpers.cleanstrings_snake, ['record_id_eia'])
                 .pipe(make_plant_parts_eia.reassign_id_ownership_dupes)
-<<<<<<< HEAD
-=======
-                .pipe(pudl.helpers.cleanstrings_snake, ['record_id_eia'])
->>>>>>> 9d27e899
                 .replace(to_replace="nan", value={'record_id_eia': pd.NA, })
                 # recordlinkage and sklearn wants MultiIndexs to do the stuff
                 .set_index(['record_id_ferc1', 'record_id_eia', ])
@@ -224,7 +220,6 @@
                     fuel_cost_per_mmbtu=lambda x: (
                         x.fuel_cost / x.fuel_mmbtu),
                     heat_rate_mmbtu_mwh=lambda x: (
-<<<<<<< HEAD
                         x.fuel_mmbtu / x.net_generation_mwh))
                 .rename(columns={
                     'record_id': 'record_id_ferc1',
@@ -234,26 +229,6 @@
                 .set_index('record_id_ferc1'))
 
         return self.all_plants_ferc1_df  # self.steam_df
-=======
-                        x.total_mmbtu / x.net_generation_mwh),
-                    plant_id_report_year=lambda x: x.plant_id_pudl.map(
-                        str) + "_" + x.report_year.map(str),
-                    plant_id_report_year_util_id=lambda x:
-                        x.plant_id_report_year + "_" + \
-                    x.utility_id_pudl.map(str)
-                )
-                .astype({'installation_year': 'float'})
-            )
-            if 0.9 > (len(self.steam_df) /
-                      len(self.steam_df.drop_duplicates(
-                          subset=['report_year',
-                                  'utility_id_pudl',
-                                  'plant_id_ferc1'])) < 1.1):
-                raise AssertionError(
-                    'Merge issue w/ pudl_out.plants_steam_ferc1 and fbp_ferc1')
-
-        return self.steam_df
->>>>>>> 9d27e899
 
     def get_train_records(self, dataset_df, dataset_id_col):
         """
@@ -742,7 +717,6 @@
 
         df = (
             df.sort_values(['record_id_ferc1', 'score'])
-<<<<<<< HEAD
             # rank the scores
             .assign(rank=gb.rank(ascending=0, method='average')['score'],
                     # calculate differences between scores
@@ -751,15 +725,6 @@
             .merge(pudl.helpers.count_records(df, ['record_id_ferc1'],
                                               'count'),
                    how='left',)
-=======
-            .assign(  # calculate differences between scores
-                diffs=lambda x: x['score'].diff()
-            )
-            .merge(  # count grouped records
-                pudl.helpers.count_records(df, ['record_id_ferc1'], 'count'),
-                how='left'
-            )
->>>>>>> 9d27e899
             # calculate the iqr for each record_id_ferc1 group
             # believe it or not this is faster than .transform(scipy.stats.iqr)
             .merge(
@@ -875,11 +840,7 @@
         matches_best_df = (
             pd.merge(
                 matches_best_df.reset_index(),
-<<<<<<< HEAD
                 train_df[['record_id_eia', 'record_id_ferc1', 'record_id_ferc1_trn']],
-=======
-                train_df.reset_index().dropna(),
->>>>>>> 9d27e899
                 on=['record_id_ferc1'],
                 how='outer',
                 suffixes=('_rl', '_trn'))
@@ -1024,12 +985,7 @@
         return matches_best_df
 
 
-<<<<<<< HEAD
 def prettyify_best_matches(matches_best, plant_parts_true_df, steam_df, debug=False):
-=======
-def prettyify_best_matches(matches_best, plant_parts_true_df, steam_df,
-                           debug=False):
->>>>>>> 9d27e899
     """
     Make the EIA-FERC best matches usable.
 
@@ -1040,30 +996,21 @@
     """
     # if utility_id_pudl is not in the `MUL_COLS`,  we need to in include it
     mul_cols_to_grab = make_plant_parts_eia.MUL_COLS + [
-<<<<<<< HEAD
         'plant_id_pudl', 'total_fuel_cost', 'fuel_cost_per_mmbtu', 'net_generation_mwh',
         'capacity_mw', 'capacity_factor', 'total_mmbtu', 'heat_rate_mmbtu_mwh',
         'fuel_type_code_pudl', 'installation_year'
-=======
-        'plant_id_pudl', 'total_fuel_cost', 'net_generation_mwh', 'capacity_mw'
->>>>>>> 9d27e899
     ]
     connects_ferc1_eia = (
         # first merge in the EIA Master Unit List
         pd.merge(
             matches_best.reset_index()
-<<<<<<< HEAD
             [['record_id_ferc1', 'record_id_eia', 'match_type']],
-=======
-            [['record_id_ferc1', 'record_id_eia']],
->>>>>>> 9d27e899
             # we only want the identifying columns from the MUL
             plant_parts_true_df.reset_index()[mul_cols_to_grab],
             how='left',
             on=['record_id_eia'],
             validate='m:1'  # multiple FERC records can have the same EIA match
         )
-<<<<<<< HEAD
         # this is necessary in instances where the overrides don't have a record_id_eia
         # i.e., they override to NO MATCH. These get merged in without a report_year,
         # so we need to create one for them from the record_id.
@@ -1075,43 +1022,24 @@
         .merge(
             steam_df,
             how='outer',
-            on=['record_id_ferc1', 'report_year'],
-=======
-        .astype({"report_year": pd.Int64Dtype()})
-        # then merge in the FERC data
-        # we want the backbone of this table to be the steam records
-        # so we have all possible steam records, even the unmapped ones
-        .merge(
-            steam_df,
-            how='outer',
             on=['record_id_ferc1', 'report_year',
                 'plant_id_pudl', 'utility_id_pudl'],
->>>>>>> 9d27e899
             suffixes=('_eia', '_ferc1'),
             validate='1:1',
             indicator=True
         )
         .assign(
             opex_nonfuel=lambda x: (x.opex_production_total - x.opex_fuel),
-<<<<<<< HEAD
             report_date=lambda x: pd.to_datetime(
                 x.report_year, format="%Y", errors='coerce')
-=======
-            report_date=lambda x: pd.to_datetime(x.report_year, format="%Y")
->>>>>>> 9d27e899
         )
     )
 
     no_ferc = connects_ferc1_eia[
         (connects_ferc1_eia._merge == 'left_only')
         & (connects_ferc1_eia.record_id_eia.notnull())
-<<<<<<< HEAD
         & ~(connects_ferc1_eia.record_id_ferc1.str.contains('_hydro_', na=False))
         & ~(connects_ferc1_eia.record_id_ferc1.str.contains('_gnrt_plant_', na=False))
-=======
-        & ~(connects_ferc1_eia.record_id_ferc1.str.contains('_hydro_'))
-        & ~(connects_ferc1_eia.record_id_ferc1.str.contains('_gnrt_plant_'))
->>>>>>> 9d27e899
     ]
     if not no_ferc.empty:
         message = (
@@ -1125,17 +1053,12 @@
             warnings.warn(message)
             return no_ferc
         else:
-<<<<<<< HEAD
             logger.info("jsuk there are some FERC-EIA matches that aren't in the steam \
             table but this is because they are linked to retired EIA generators.")
             #raise AssertionError(message)
     _log_match_coverage(connects_ferc1_eia)
-=======
-            raise AssertionError(message)
-    _log_match_coverage(connects_ferc1_eia)
 
     connects_ferc1_eia = connects_ferc1_eia.drop(columns=['_merge'])
->>>>>>> 9d27e899
     return connects_ferc1_eia
 
 
@@ -1145,12 +1068,9 @@
     m_eia_years = connects_ferc1_eia[
         (connects_ferc1_eia.report_date.dt.year.isin(eia_years))
         & (connects_ferc1_eia.record_id_eia.notnull())]
-<<<<<<< HEAD
     # get all records from just the EIA working years
     r_eia_years = connects_ferc1_eia[
         connects_ferc1_eia.report_date.dt.year.isin(eia_years)]
-=======
->>>>>>> 9d27e899
 
     fuel_type_coverage = (
         len(m_eia_years[m_eia_years.energy_source_code_1.notnull()])
@@ -1158,7 +1078,6 @@
     tech_type_coverage = (
         len(m_eia_years[m_eia_years.technology_description.notnull()])
         / len(m_eia_years))
-<<<<<<< HEAD
 
     def _get_subtable(table_name):
         return r_eia_years[r_eia_years.record_id_ferc1.str.contains(f"{table_name}")]
@@ -1178,10 +1097,4 @@
         f"    EIA matches: {_get_match_pct(_get_subtable('hydro'))}\n\n"
         f"Coverage for all pumped storage table records during EIA working years:\n"
         f"    EIA matches: {_get_match_pct(_get_subtable('pumped'))}"
-=======
-    logger.info(
-        "Coverage for matches during EIA working years:\n"
-        f"    Fuel type: {fuel_type_coverage:.01%}\n"
-        f"    Tech type: {tech_type_coverage:.01%}"
->>>>>>> 9d27e899
     )